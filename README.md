# Mermug Tracker

![Mermug Logo](mermug.png)

A comprehensive marine vessel tracking and monitoring dashboard for the S.V. Mermug. This web application provides real-time vessel data, tide information, weather forecasts, and polar performance analysis with a modern dark/light mode interface.

## Features

### **Real-Time Vessel Monitoring**
- **Position Tracking**: GPS coordinates with location name resolution
- **Navigation Data**: Course over ground, speed over ground, speed through water
- **Environmental Data**: Wind speed/direction, water temperature
- **Electrical Systems**: Battery voltage, current, power, state of charge
<<<<<<< HEAD
- **Anchor Monitoring**: Distance from anchor position with safety radius alerts (visual only)
=======
- **Anchor Monitoring**: Distance from anchor position with safety radius alerts
>>>>>>> 317c9853

### **Marine Weather & Tides**
- **Tide Predictions**: NOAA tide data with nearest station detection
- **Wind Forecasts**: Multiple forecast models (wttr.in, ECMWF)
- **Wave Forecasts**: Swell height, period, and direction predictions
- **Location-Based**: All forecasts automatically update based on vessel position

### **Performance Analysis**
- **Polar Performance**: Real-time comparison with vessel polar data
- **VMG Analysis**: Velocity Made Good calculations and optimization
- **Interactive Charts**: Radar-style polar charts with current position overlay
- **Performance Metrics**: Percentage performance vs. theoretical polar speeds

### **Modern Interface**
- **Dark/Light Mode**: Toggle between themes with persistent preference
- **Responsive Design**: Works on desktop, tablet, and mobile devices
- **Interactive Maps**: Leaflet-based maps with dark/light tile layers
- **Real-Time Updates**: WebSocket connection for live data streaming

## Quick Start

### **Prerequisites**
- Python 3.6 or higher
- Linux system (for system service features)
- SignalK server (optional, for real-time data)

### **Basic Setup**

1. **Clone the repository**:
   ```bash
   git clone <repository-url>
   cd zackphillips.github.io
   ```

2. **Start the development server**:
   ```bash
   make server
   ```

3. **Open in browser**:
   Navigate to `http://localhost:8000`

### **System Service Installation (Linux)**

For production deployment, install as a system service:

```bash
# Install as systemd service
make install-service

# Check service status
make check-service-status

# View live logs
make logs

# Uninstall service
make uninstall-service
```

## Data Sources

### **Primary Data Sources**
- **SignalK API**: Real-time vessel data via WebSocket
- **Local JSON**: Fallback to `signalk_latest.json` file
- **Demo Data**: Static data when no live sources available

### **Weather & Marine Data**
- **NOAA Tides**: Automatic nearest station detection
- **Open-Meteo**: Marine weather forecasts
- **wttr.in**: Alternative weather data
- **ECMWF**: European weather model data

### **External Services**
- **OpenStreetMap**: Map tiles and location resolution
- **Marine Traffic**: Vessel tracking links
- **MyShipTracking**: Alternative tracking service

## Configuration

### **SignalK Connection**
The dashboard automatically tries to connect to SignalK at `https://192.168.8.50:3000`. To change this:

1. Edit the WebSocket URL in the JavaScript
2. Update the REST API endpoint
3. Modify the data parsing logic if needed

### **Polar Data**
Polar performance data is loaded from `resources/polars/polars.csv`. The file should contain:
- Wind speeds in the header row
- True wind angles in the first column
- Boat speeds for each wind speed/angle combination

### **Customization**
- **Colors**: Modify CSS variables in the `:root` and `[data-theme="dark"]` selectors
- **Layout**: Adjust grid layouts and responsive breakpoints
- **Data Fields**: Add or remove instrument readings in the data grid

## Development

### **Project Structure**
```
zackphillips.github.io/
├── index.html              # Main dashboard file
├── Makefile                # Build and service management
├── README.md              # This file
├── mermug.png             # Vessel logo
<<<<<<< HEAD
├── signalk_latest.json    # Data file that is regularly updated
└── resources/
    └── polars/
        ├── polars.csv     # Polar performance data for our boat
        └── polars_readme.md # Source for our polar data
=======
├── signalk_latest.json    # Fallback data file
└── resources/
    └── polars/
        ├── polars.csv     # Polar performance data
        └── polars_readme.md
>>>>>>> 317c9853
```

### **Available Make Commands**
```bash
make help                 # Show all available commands
make server              # Start development server
make install-service     # Install systemd service (Linux)
make check-service-status # Check service status (Linux)
make logs                # View service logs (Linux)
make uninstall-service   # Remove systemd service (Linux)
```

### **Data Flow**
1. **SignalK WebSocket**: Real-time data streaming
2. **REST API Fallback**: HTTP requests to SignalK server
3. **Local File**: Static JSON data file
4. **Demo Data**: Hardcoded fallback values

## Mobile Support
<<<<<<< HEAD

The dashboard is fully responsive and optimized for mobile devices:
- **Touch-friendly**: Large buttons and touch targets
- **Responsive grids**: Adapts to different screen sizes
- **Mobile charts**: Optimized chart sizes for small screens
- **Efficient loading**: Minimal data transfer for mobile networks

## Security Considerations

=======

The dashboard is fully responsive and optimized for mobile devices:
- **Touch-friendly**: Large buttons and touch targets
- **Responsive grids**: Adapts to different screen sizes
- **Mobile charts**: Optimized chart sizes for small screens
- **Efficient loading**: Minimal data transfer for mobile networks

## Security Considerations

>>>>>>> 317c9853
### **Network Access**
- **Local Network**: Designed for local network deployment
- **HTTPS**: SignalK connection uses HTTPS
- **No Authentication**: Currently no user authentication (add if needed)

### **Data Privacy**
- **Local Storage**: Theme preference stored locally
- **No External Tracking**: No analytics or tracking scripts
- **Open Source**: All code is visible and auditable

## Troubleshooting

### **Common Issues**

**Service won't start**:
```bash
make check-service-status
make logs
```

**No data showing**:
- Check SignalK server connectivity
- Verify `signalk_latest.json` exists
- Check browser console for errors

**Charts not updating**:
- Ensure polar data file exists
- Check JavaScript console for errors
- Verify data format in CSV file

**Dark mode not working**:
- Clear browser cache
- Check localStorage for theme preference
- Verify CSS variables are loaded

### **Log Locations**
- **Service logs**: `journalctl -u mermug-tracker`
- **Browser logs**: Developer Tools Console
- **System logs**: `/var/log/syslog`

## Contributing

1. Fork the repository
2. Create a feature branch
3. Make your changes
4. Test thoroughly
5. Submit a pull request

## License

This project is open source. Please check the license file for details.

## About S.V. Mermug

<<<<<<< HEAD
The S.V. Mermug is a 1994 Beneteau First 42s7 sailing vessel based in San Francisco, CA. It is owned by Zack Phillips, Chris Lalau-Kerely, and Brandon Wood
=======
The S.V. Mermug is a Beneteau Oceanis 40.1 sailing vessel based in San Francisco, CA. This dashboard provides comprehensive monitoring and analysis tools for safe and efficient sailing operations.
>>>>>>> 317c9853

**Vessel Details**:
- **MMSI**: 338543654
- **USCG**: 1024168
- **Hull #**: BEY57004E494
<<<<<<< HEAD
- **Length**: 42.7 feet
- **Beam**: 13.9 feet
- **Draft**: 6.2 feet
=======
- **Length**: 40.1 feet
- **Beam**: 13.9 feet
- **Draft**: 6.2 feet

---

*Built with ❤️ for the sailing community*
>>>>>>> 317c9853
<|MERGE_RESOLUTION|>--- conflicted
+++ resolved
@@ -11,11 +11,7 @@
 - **Navigation Data**: Course over ground, speed over ground, speed through water
 - **Environmental Data**: Wind speed/direction, water temperature
 - **Electrical Systems**: Battery voltage, current, power, state of charge
-<<<<<<< HEAD
 - **Anchor Monitoring**: Distance from anchor position with safety radius alerts (visual only)
-=======
-- **Anchor Monitoring**: Distance from anchor position with safety radius alerts
->>>>>>> 317c9853
 
 ### **Marine Weather & Tides**
 - **Tide Predictions**: NOAA tide data with nearest station detection
@@ -123,19 +119,11 @@
 ├── Makefile                # Build and service management
 ├── README.md              # This file
 ├── mermug.png             # Vessel logo
-<<<<<<< HEAD
 ├── signalk_latest.json    # Data file that is regularly updated
 └── resources/
     └── polars/
         ├── polars.csv     # Polar performance data for our boat
         └── polars_readme.md # Source for our polar data
-=======
-├── signalk_latest.json    # Fallback data file
-└── resources/
-    └── polars/
-        ├── polars.csv     # Polar performance data
-        └── polars_readme.md
->>>>>>> 317c9853
 ```
 
 ### **Available Make Commands**
@@ -155,7 +143,6 @@
 4. **Demo Data**: Hardcoded fallback values
 
 ## Mobile Support
-<<<<<<< HEAD
 
 The dashboard is fully responsive and optimized for mobile devices:
 - **Touch-friendly**: Large buttons and touch targets
@@ -165,17 +152,6 @@
 
 ## Security Considerations
 
-=======
-
-The dashboard is fully responsive and optimized for mobile devices:
-- **Touch-friendly**: Large buttons and touch targets
-- **Responsive grids**: Adapts to different screen sizes
-- **Mobile charts**: Optimized chart sizes for small screens
-- **Efficient loading**: Minimal data transfer for mobile networks
-
-## Security Considerations
-
->>>>>>> 317c9853
 ### **Network Access**
 - **Local Network**: Designed for local network deployment
 - **HTTPS**: SignalK connection uses HTTPS
@@ -230,26 +206,12 @@
 
 ## About S.V. Mermug
 
-<<<<<<< HEAD
 The S.V. Mermug is a 1994 Beneteau First 42s7 sailing vessel based in San Francisco, CA. It is owned by Zack Phillips, Chris Lalau-Kerely, and Brandon Wood
-=======
-The S.V. Mermug is a Beneteau Oceanis 40.1 sailing vessel based in San Francisco, CA. This dashboard provides comprehensive monitoring and analysis tools for safe and efficient sailing operations.
->>>>>>> 317c9853
 
 **Vessel Details**:
 - **MMSI**: 338543654
 - **USCG**: 1024168
 - **Hull #**: BEY57004E494
-<<<<<<< HEAD
 - **Length**: 42.7 feet
 - **Beam**: 13.9 feet
-- **Draft**: 6.2 feet
-=======
-- **Length**: 40.1 feet
-- **Beam**: 13.9 feet
-- **Draft**: 6.2 feet
-
----
-
-*Built with ❤️ for the sailing community*
->>>>>>> 317c9853
+- **Draft**: 6.2 feet