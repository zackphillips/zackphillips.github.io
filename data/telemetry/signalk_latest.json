--- conflicted
+++ resolved
@@ -672,22 +672,6 @@
         }
       },
       "value": {
-<<<<<<< HEAD
-        "longitude": -122.38548333333334,
-        "latitude": 37.781
-      },
-      "$source": "ais.AI",
-      "timestamp": "2025-10-03T01:52:27.426Z",
-      "sentence": "VDO",
-      "values": {
-        "ais.GP": {
-          "value": {
-            "longitude": -122.385484,
-            "latitude": 37.781000166666665
-          },
-          "sentence": "GGA",
-          "timestamp": "2025-10-03T01:52:27.000Z"
-=======
         "longitude": -122.385526,
         "latitude": 37.7809855
       },
@@ -702,7 +686,6 @@
           },
           "sentence": "GGA",
           "timestamp": "2025-10-03T02:12:31.000Z"
->>>>>>> 4ef17c93
         },
         "tacktick.II": {
           "value": {
@@ -714,17 +697,10 @@
         },
         "ais.AI": {
           "value": {
-<<<<<<< HEAD
-            "longitude": -122.38548333333334,
-            "latitude": 37.781
-          },
-          "timestamp": "2025-10-03T01:52:27.426Z",
-=======
             "longitude": -122.38552666666666,
             "latitude": 37.780985
           },
           "timestamp": "2025-10-03T02:12:30.286Z",
->>>>>>> 4ef17c93
           "sentence": "VDO"
         }
       }
@@ -734,17 +710,10 @@
         "units": "rad",
         "description": "Course over ground (true)"
       },
-<<<<<<< HEAD
-      "value": 5.689773362800658,
-      "$source": "ais.AI",
-      "timestamp": "2025-10-03T01:52:27.426Z",
-      "sentence": "VDO",
-=======
       "value": null,
       "$source": "ais.GP",
       "timestamp": "2025-10-03T02:12:31.000Z",
       "sentence": "RMC",
->>>>>>> 4ef17c93
       "values": {
         "tacktick.II": {
           "value": null,
@@ -753,20 +722,12 @@
         },
         "ais.AI": {
           "value": 5.689773362800658,
-<<<<<<< HEAD
-          "timestamp": "2025-10-03T01:52:27.426Z",
-=======
           "timestamp": "2025-10-03T02:12:30.286Z",
->>>>>>> 4ef17c93
           "sentence": "VDO"
         },
         "ais.GP": {
           "value": null,
-<<<<<<< HEAD
-          "timestamp": "2025-10-03T01:52:27.000Z",
-=======
           "timestamp": "2025-10-03T02:12:31.000Z",
->>>>>>> 4ef17c93
           "sentence": "RMC"
         }
       }
@@ -776,17 +737,10 @@
         "units": "m/s",
         "description": "Vessel speed over ground. If converting from AIS 'HIGH' value, set to 102.2 (Ais max value) and add warning in notifications"
       },
-<<<<<<< HEAD
-      "value": 0.051444457477040344,
-      "$source": "ais.AI",
-      "timestamp": "2025-10-03T01:52:27.426Z",
-      "sentence": "VDO",
-=======
       "value": 0.019034449266504924,
       "$source": "ais.GP",
       "timestamp": "2025-10-03T02:12:31.000Z",
       "sentence": "RMC",
->>>>>>> 4ef17c93
       "values": {
         "tacktick.II": {
           "value": null,
@@ -795,21 +749,12 @@
         },
         "ais.AI": {
           "value": 0.051444457477040344,
-<<<<<<< HEAD
-          "timestamp": "2025-10-03T01:52:27.426Z",
-          "sentence": "VDO"
-        },
-        "ais.GP": {
-          "value": 0.03189556363576501,
-          "timestamp": "2025-10-03T01:52:27.000Z",
-=======
           "timestamp": "2025-10-03T02:12:30.286Z",
           "sentence": "VDO"
         },
         "ais.GP": {
           "value": 0.019034449266504924,
           "timestamp": "2025-10-03T02:12:31.000Z",
->>>>>>> 4ef17c93
           "sentence": "RMC"
         }
       }
@@ -821,11 +766,7 @@
       },
       "value": null,
       "$source": "ais.GP",
-<<<<<<< HEAD
-      "timestamp": "2025-10-03T01:52:27.000Z",
-=======
       "timestamp": "2025-10-03T02:12:31.000Z",
->>>>>>> 4ef17c93
       "sentence": "RMC",
       "values": {
         "tacktick.II": {
@@ -835,11 +776,7 @@
         },
         "ais.GP": {
           "value": null,
-<<<<<<< HEAD
-          "timestamp": "2025-10-03T01:52:27.000Z",
-=======
           "timestamp": "2025-10-03T02:12:31.000Z",
->>>>>>> 4ef17c93
           "sentence": "RMC"
         },
         "i2c-sensors.inside": {
@@ -853,15 +790,9 @@
         "units": "s",
         "description": "Seconds since the 1st Jan 1970 that the variation calculation was made"
       },
-<<<<<<< HEAD
-      "value": 1759456347,
-      "$source": "ais.GP",
-      "timestamp": "2025-10-03T01:52:27.000Z",
-=======
       "value": 1759457551,
       "$source": "ais.GP",
       "timestamp": "2025-10-03T02:12:31.000Z",
->>>>>>> 4ef17c93
       "sentence": "RMC",
       "values": {
         "tacktick.II": {
@@ -870,13 +801,8 @@
           "timestamp": "2025-10-02T04:40:05.000Z"
         },
         "ais.GP": {
-<<<<<<< HEAD
-          "value": 1759456347,
-          "timestamp": "2025-10-03T01:52:27.000Z",
-=======
           "value": 1759457551,
           "timestamp": "2025-10-03T02:12:31.000Z",
->>>>>>> 4ef17c93
           "sentence": "RMC"
         }
       }
@@ -885,15 +811,9 @@
       "meta": {
         "description": "Time and Date from the GNSS Positioning System"
       },
-<<<<<<< HEAD
-      "value": "2025-10-03T01:52:27.000Z",
-      "$source": "ais.GP",
-      "timestamp": "2025-10-03T01:52:27.000Z",
-=======
       "value": "2025-10-03T02:12:31.000Z",
       "$source": "ais.GP",
       "timestamp": "2025-10-03T02:12:31.000Z",
->>>>>>> 4ef17c93
       "sentence": "RMC",
       "values": {
         "tacktick.II": {
@@ -902,13 +822,8 @@
           "timestamp": "2025-10-02T04:40:05.000Z"
         },
         "ais.GP": {
-<<<<<<< HEAD
-          "value": "2025-10-03T01:52:27.000Z",
-          "timestamp": "2025-10-03T01:52:27.000Z",
-=======
           "value": "2025-10-03T02:12:31.000Z",
           "timestamp": "2025-10-03T02:12:31.000Z",
->>>>>>> 4ef17c93
           "sentence": "RMC"
         }
       }
@@ -966,11 +881,7 @@
         },
         "value": "GNSS Fix",
         "$source": "ais.GP",
-<<<<<<< HEAD
-        "timestamp": "2025-10-03T01:52:27.000Z",
-=======
         "timestamp": "2025-10-03T02:12:31.000Z",
->>>>>>> 4ef17c93
         "sentence": "GGA"
       },
       "satellites": {
@@ -979,11 +890,7 @@
         },
         "value": 12,
         "$source": "ais.GP",
-<<<<<<< HEAD
-        "timestamp": "2025-10-03T01:52:27.000Z",
-=======
         "timestamp": "2025-10-03T02:12:31.000Z",
->>>>>>> 4ef17c93
         "sentence": "GGA"
       },
       "antennaAltitude": {
@@ -991,30 +898,18 @@
           "units": "m",
           "description": "Altitude of antenna"
         },
-<<<<<<< HEAD
-        "value": -12.1,
-        "$source": "ais.GP",
-        "timestamp": "2025-10-03T01:52:27.000Z",
-=======
         "value": -7.2,
         "$source": "ais.GP",
         "timestamp": "2025-10-03T02:12:31.000Z",
->>>>>>> 4ef17c93
         "sentence": "GGA"
       },
       "horizontalDilution": {
         "meta": {
           "description": "Horizontal Dilution of Precision"
         },
-<<<<<<< HEAD
-        "value": 0.69,
-        "$source": "ais.GP",
-        "timestamp": "2025-10-03T01:52:27.000Z",
-=======
         "value": 0.91,
         "$source": "ais.GP",
         "timestamp": "2025-10-03T02:12:31.000Z",
->>>>>>> 4ef17c93
         "sentence": "GGA"
       },
       "differentialAge": {
@@ -1024,11 +919,7 @@
         },
         "value": 0,
         "$source": "ais.GP",
-<<<<<<< HEAD
-        "timestamp": "2025-10-03T01:52:27.000Z",
-=======
         "timestamp": "2025-10-03T02:12:31.000Z",
->>>>>>> 4ef17c93
         "sentence": "GGA"
       },
       "differentialReference": {
@@ -1037,11 +928,7 @@
         },
         "value": 0,
         "$source": "ais.GP",
-<<<<<<< HEAD
-        "timestamp": "2025-10-03T01:52:27.000Z",
-=======
         "timestamp": "2025-10-03T02:12:31.000Z",
->>>>>>> 4ef17c93
         "sentence": "GGA"
       }
     },
@@ -1117,11 +1004,7 @@
       "meta": {},
       "value": "sunset",
       "$source": "derived-data",
-<<<<<<< HEAD
-      "timestamp": "2025-10-03T01:52:16.392Z"
-=======
       "timestamp": "2025-10-03T02:12:15.748Z"
->>>>>>> 4ef17c93
     },
     "mode": {
       "meta": {
@@ -1129,181 +1012,93 @@
       },
       "value": "night",
       "$source": "derived-data",
-<<<<<<< HEAD
-      "timestamp": "2025-10-03T01:52:16.392Z"
-=======
       "timestamp": "2025-10-03T02:12:15.748Z"
->>>>>>> 4ef17c93
     },
     "sunlight": {
       "times": {
         "sunrise": {
           "meta": {},
-<<<<<<< HEAD
-          "value": "2025-10-02T14:07:23.436Z",
-          "$source": "derived-data",
-          "timestamp": "2025-10-03T01:52:16.392Z"
+          "value": "2025-10-02T14:07:23.444Z",
+          "$source": "derived-data",
+          "timestamp": "2025-10-03T02:12:15.748Z"
         },
         "sunriseEnd": {
           "meta": {},
-          "value": "2025-10-02T14:10:05.744Z",
-          "$source": "derived-data",
-          "timestamp": "2025-10-03T01:52:16.392Z"
+          "value": "2025-10-02T14:10:05.751Z",
+          "$source": "derived-data",
+          "timestamp": "2025-10-03T02:12:15.748Z"
         },
         "goldenHourEnd": {
           "meta": {},
-          "value": "2025-10-02T14:42:13.678Z",
-          "$source": "derived-data",
-          "timestamp": "2025-10-03T01:52:16.392Z"
+          "value": "2025-10-02T14:42:13.685Z",
+          "$source": "derived-data",
+          "timestamp": "2025-10-03T02:12:15.748Z"
         },
         "solarNoon": {
           "meta": {},
-          "value": "2025-10-02T19:59:59.506Z",
-          "$source": "derived-data",
-          "timestamp": "2025-10-03T01:52:16.392Z"
+          "value": "2025-10-02T19:59:59.514Z",
+          "$source": "derived-data",
+          "timestamp": "2025-10-03T02:12:15.748Z"
         },
         "goldenHour": {
           "meta": {},
-          "value": "2025-10-03T01:17:45.333Z",
-          "$source": "derived-data",
-          "timestamp": "2025-10-03T01:52:16.392Z"
+          "value": "2025-10-03T01:17:45.342Z",
+          "$source": "derived-data",
+          "timestamp": "2025-10-03T02:12:15.748Z"
         },
         "sunsetStart": {
           "meta": {},
-          "value": "2025-10-03T01:49:53.267Z",
-          "$source": "derived-data",
-          "timestamp": "2025-10-03T01:52:16.392Z"
+          "value": "2025-10-03T01:49:53.276Z",
+          "$source": "derived-data",
+          "timestamp": "2025-10-03T02:12:15.748Z"
         },
         "sunset": {
           "meta": {},
-          "value": "2025-10-03T01:52:35.575Z",
-          "$source": "derived-data",
-          "timestamp": "2025-10-03T01:52:16.392Z"
+          "value": "2025-10-03T01:52:35.583Z",
+          "$source": "derived-data",
+          "timestamp": "2025-10-03T02:12:15.748Z"
         },
         "dusk": {
           "meta": {},
-          "value": "2025-10-03T02:18:45.949Z",
-          "$source": "derived-data",
-          "timestamp": "2025-10-03T01:52:16.392Z"
+          "value": "2025-10-03T02:18:45.957Z",
+          "$source": "derived-data",
+          "timestamp": "2025-10-03T02:12:15.748Z"
         },
         "nauticalDusk": {
           "meta": {},
-          "value": "2025-10-03T02:49:09.823Z",
-          "$source": "derived-data",
-          "timestamp": "2025-10-03T01:52:16.392Z"
+          "value": "2025-10-03T02:49:09.831Z",
+          "$source": "derived-data",
+          "timestamp": "2025-10-03T02:12:15.748Z"
         },
         "night": {
           "meta": {},
-          "value": "2025-10-03T03:19:46.156Z",
-          "$source": "derived-data",
-          "timestamp": "2025-10-03T01:52:16.392Z"
+          "value": "2025-10-03T03:19:46.163Z",
+          "$source": "derived-data",
+          "timestamp": "2025-10-03T02:12:15.748Z"
         },
         "nadir": {
           "meta": {},
-          "value": "2025-10-02T07:59:59.506Z",
-          "$source": "derived-data",
-          "timestamp": "2025-10-03T01:52:16.392Z"
+          "value": "2025-10-02T07:59:59.514Z",
+          "$source": "derived-data",
+          "timestamp": "2025-10-03T02:12:15.748Z"
         },
         "nightEnd": {
           "meta": {},
-          "value": "2025-10-02T12:40:12.855Z",
-          "$source": "derived-data",
-          "timestamp": "2025-10-03T01:52:16.392Z"
+          "value": "2025-10-02T12:40:12.864Z",
+          "$source": "derived-data",
+          "timestamp": "2025-10-03T02:12:15.748Z"
         },
         "nauticalDawn": {
           "meta": {},
-          "value": "2025-10-02T13:10:49.188Z",
-          "$source": "derived-data",
-          "timestamp": "2025-10-03T01:52:16.392Z"
+          "value": "2025-10-02T13:10:49.196Z",
+          "$source": "derived-data",
+          "timestamp": "2025-10-03T02:12:15.748Z"
         },
         "dawn": {
           "meta": {},
-          "value": "2025-10-02T13:41:13.062Z",
-          "$source": "derived-data",
-          "timestamp": "2025-10-03T01:52:16.392Z"
-=======
-          "value": "2025-10-02T14:07:23.444Z",
-          "$source": "derived-data",
-          "timestamp": "2025-10-03T02:12:15.748Z"
-        },
-        "sunriseEnd": {
-          "meta": {},
-          "value": "2025-10-02T14:10:05.751Z",
-          "$source": "derived-data",
-          "timestamp": "2025-10-03T02:12:15.748Z"
-        },
-        "goldenHourEnd": {
-          "meta": {},
-          "value": "2025-10-02T14:42:13.685Z",
-          "$source": "derived-data",
-          "timestamp": "2025-10-03T02:12:15.748Z"
-        },
-        "solarNoon": {
-          "meta": {},
-          "value": "2025-10-02T19:59:59.514Z",
-          "$source": "derived-data",
-          "timestamp": "2025-10-03T02:12:15.748Z"
-        },
-        "goldenHour": {
-          "meta": {},
-          "value": "2025-10-03T01:17:45.342Z",
-          "$source": "derived-data",
-          "timestamp": "2025-10-03T02:12:15.748Z"
-        },
-        "sunsetStart": {
-          "meta": {},
-          "value": "2025-10-03T01:49:53.276Z",
-          "$source": "derived-data",
-          "timestamp": "2025-10-03T02:12:15.748Z"
-        },
-        "sunset": {
-          "meta": {},
-          "value": "2025-10-03T01:52:35.583Z",
-          "$source": "derived-data",
-          "timestamp": "2025-10-03T02:12:15.748Z"
-        },
-        "dusk": {
-          "meta": {},
-          "value": "2025-10-03T02:18:45.957Z",
-          "$source": "derived-data",
-          "timestamp": "2025-10-03T02:12:15.748Z"
-        },
-        "nauticalDusk": {
-          "meta": {},
-          "value": "2025-10-03T02:49:09.831Z",
-          "$source": "derived-data",
-          "timestamp": "2025-10-03T02:12:15.748Z"
-        },
-        "night": {
-          "meta": {},
-          "value": "2025-10-03T03:19:46.163Z",
-          "$source": "derived-data",
-          "timestamp": "2025-10-03T02:12:15.748Z"
-        },
-        "nadir": {
-          "meta": {},
-          "value": "2025-10-02T07:59:59.514Z",
-          "$source": "derived-data",
-          "timestamp": "2025-10-03T02:12:15.748Z"
-        },
-        "nightEnd": {
-          "meta": {},
-          "value": "2025-10-02T12:40:12.864Z",
-          "$source": "derived-data",
-          "timestamp": "2025-10-03T02:12:15.748Z"
-        },
-        "nauticalDawn": {
-          "meta": {},
-          "value": "2025-10-02T13:10:49.196Z",
-          "$source": "derived-data",
-          "timestamp": "2025-10-03T02:12:15.748Z"
-        },
-        "dawn": {
-          "meta": {},
           "value": "2025-10-02T13:41:13.070Z",
           "$source": "derived-data",
           "timestamp": "2025-10-03T02:12:15.748Z"
->>>>>>> 4ef17c93
         }
       }
     },
@@ -1312,86 +1107,50 @@
         "meta": {},
         "value": 0.8,
         "$source": "derived-data",
-<<<<<<< HEAD
-        "timestamp": "2025-10-03T01:52:16.392Z"
-=======
         "timestamp": "2025-10-03T02:12:15.748Z"
->>>>>>> 4ef17c93
       },
       "phase": {
         "meta": {},
         "value": 0.35,
         "$source": "derived-data",
-<<<<<<< HEAD
-        "timestamp": "2025-10-03T01:52:16.392Z"
-=======
         "timestamp": "2025-10-03T02:12:15.748Z"
->>>>>>> 4ef17c93
       },
       "phaseName": {
         "meta": {},
         "value": "Waxing Gibbous",
         "$source": "derived-data",
-<<<<<<< HEAD
-        "timestamp": "2025-10-03T01:52:16.392Z"
-=======
         "timestamp": "2025-10-03T02:12:15.748Z"
->>>>>>> 4ef17c93
       },
       "angle": {
         "meta": {},
         "value": -1.91,
         "$source": "derived-data",
-<<<<<<< HEAD
-        "timestamp": "2025-10-03T01:52:16.392Z"
-=======
         "timestamp": "2025-10-03T02:12:15.748Z"
->>>>>>> 4ef17c93
       },
       "times": {
         "rise": {
           "meta": {},
-<<<<<<< HEAD
-          "value": "2025-10-02T23:37:02.432Z",
-          "$source": "derived-data",
-          "timestamp": "2025-10-03T01:52:16.392Z"
+          "value": "2025-10-02T23:37:02.439Z",
+          "$source": "derived-data",
+          "timestamp": "2025-10-03T02:12:15.748Z"
         },
         "set": {
           "meta": {},
-          "value": "2025-10-02T09:02:00.012Z",
-          "$source": "derived-data",
-          "timestamp": "2025-10-03T01:52:16.392Z"
-=======
-          "value": "2025-10-02T23:37:02.439Z",
-          "$source": "derived-data",
-          "timestamp": "2025-10-03T02:12:15.748Z"
-        },
-        "set": {
-          "meta": {},
           "value": "2025-10-02T09:02:00.022Z",
           "$source": "derived-data",
           "timestamp": "2025-10-03T02:12:15.748Z"
->>>>>>> 4ef17c93
         },
         "alwaysUp": {
           "meta": {},
           "value": false,
           "$source": "derived-data",
-<<<<<<< HEAD
-          "timestamp": "2025-10-03T01:52:16.392Z"
-=======
-          "timestamp": "2025-10-03T02:12:15.748Z"
->>>>>>> 4ef17c93
+          "timestamp": "2025-10-03T02:12:15.748Z"
         },
         "alwaysDown": {
           "meta": {},
           "value": false,
           "$source": "derived-data",
-<<<<<<< HEAD
-          "timestamp": "2025-10-03T01:52:16.392Z"
-=======
-          "timestamp": "2025-10-03T02:12:15.748Z"
->>>>>>> 4ef17c93
+          "timestamp": "2025-10-03T02:12:15.748Z"
         }
       }
     },
@@ -1472,26 +1231,16 @@
         "meta": {},
         "value": "Rincon Point, Pier 22 1/2",
         "$source": "tides",
-<<<<<<< HEAD
-        "timestamp": "2025-10-03T01:52:09.746Z"
-=======
         "timestamp": "2025-10-03T02:12:05.484Z"
->>>>>>> 4ef17c93
       },
       "heightNow": {
         "meta": {
           "units": "m",
           "description": "The current tide height  relative to lowest astronomical tide (LAT/Chart Datum)"
         },
-<<<<<<< HEAD
-        "value": 1.535,
-        "$source": "tides",
-        "timestamp": "2025-10-03T01:52:09.746Z"
-=======
         "value": 1.601,
         "$source": "tides",
         "timestamp": "2025-10-03T02:12:05.484Z"
->>>>>>> 4ef17c93
       },
       "heightLow": {
         "meta": {
@@ -1500,11 +1249,7 @@
         },
         "value": 0.048,
         "$source": "tides",
-<<<<<<< HEAD
-        "timestamp": "2025-10-03T01:52:09.746Z"
-=======
         "timestamp": "2025-10-03T02:12:05.484Z"
->>>>>>> 4ef17c93
       },
       "timeLow": {
         "meta": {
@@ -1513,11 +1258,7 @@
         },
         "value": "2025-10-03T10:27:00.000Z",
         "$source": "tides",
-<<<<<<< HEAD
-        "timestamp": "2025-10-03T01:52:09.746Z"
-=======
         "timestamp": "2025-10-03T02:12:05.484Z"
->>>>>>> 4ef17c93
       },
       "heightHigh": {
         "meta": {
@@ -1526,11 +1267,7 @@
         },
         "value": 1.749,
         "$source": "tides",
-<<<<<<< HEAD
-        "timestamp": "2025-10-03T01:52:09.746Z"
-=======
         "timestamp": "2025-10-03T02:12:05.484Z"
->>>>>>> 4ef17c93
       },
       "timeHigh": {
         "meta": {
@@ -1539,11 +1276,7 @@
         },
         "value": "2025-10-03T03:42:00.000Z",
         "$source": "tides",
-<<<<<<< HEAD
-        "timestamp": "2025-10-03T01:52:09.746Z"
-=======
         "timestamp": "2025-10-03T02:12:05.484Z"
->>>>>>> 4ef17c93
       }
     }
   },
@@ -1555,11 +1288,7 @@
         },
         "value": "B",
         "$source": "ais.AI",
-<<<<<<< HEAD
-        "timestamp": "2025-10-03T01:52:27.426Z",
-=======
         "timestamp": "2025-10-03T02:12:30.286Z",
->>>>>>> 4ef17c93
         "sentence": "VDO"
       }
     }
@@ -1575,11 +1304,7 @@
             },
             "value": 0,
             "$source": "signalk-victron-ble.D0:5B:3A:98:8A:90",
-<<<<<<< HEAD
-            "timestamp": "2025-10-03T01:52:27.287321Z"
-=======
             "timestamp": "2025-10-03T02:12:31.182293Z"
->>>>>>> 4ef17c93
           },
           "stateOfCharge": {
             "meta": {
@@ -1588,11 +1313,7 @@
             },
             "value": 1,
             "$source": "signalk-victron-ble.D0:5B:3A:98:8A:90",
-<<<<<<< HEAD
-            "timestamp": "2025-10-03T01:52:27.287321Z"
-=======
             "timestamp": "2025-10-03T02:12:31.182293Z"
->>>>>>> 4ef17c93
           },
           "timeRemaining": {
             "meta": {
@@ -1609,17 +1330,6 @@
             "units": "A",
             "description": "Current flowing out (+ve) or in (-ve) to the device"
           },
-<<<<<<< HEAD
-          "value": 0.314,
-          "$source": "signalk-victron-ble.D0:5B:3A:98:8A:90",
-          "timestamp": "2025-10-03T01:52:27.287321Z"
-        },
-        "power": {
-          "meta": {},
-          "value": 4.2076,
-          "$source": "signalk-victron-ble.D0:5B:3A:98:8A:90",
-          "timestamp": "2025-10-03T01:52:27.287321Z"
-=======
           "value": 0.253,
           "$source": "signalk-victron-ble.D0:5B:3A:98:8A:90",
           "timestamp": "2025-10-03T02:12:31.182293Z"
@@ -1629,7 +1339,6 @@
           "value": 3.3902,
           "$source": "signalk-victron-ble.D0:5B:3A:98:8A:90",
           "timestamp": "2025-10-03T02:12:31.182293Z"
->>>>>>> 4ef17c93
         },
         "voltage": {
           "meta": {
@@ -1638,11 +1347,7 @@
           },
           "value": 13.4,
           "$source": "signalk-victron-ble.D0:5B:3A:98:8A:90",
-<<<<<<< HEAD
-          "timestamp": "2025-10-03T01:52:27.287321Z"
-=======
           "timestamp": "2025-10-03T02:12:31.182293Z"
->>>>>>> 4ef17c93
         }
       }
     }
