--- conflicted
+++ resolved
@@ -32,7 +32,7 @@
         "maximum": 2
       },
       "$source": "defaults",
-      "timestamp": "2025-08-03T12:38:40.410Z"
+      "timestamp": "2025-08-04T19:49:13.555Z"
     },
     "length": {
       "meta": {
@@ -59,7 +59,7 @@
         "overall": 13
       },
       "$source": "defaults",
-      "timestamp": "2025-08-03T12:38:40.410Z"
+      "timestamp": "2025-08-04T19:49:13.555Z"
     },
     "beam": {
       "meta": {
@@ -68,7 +68,7 @@
       },
       "value": 4,
       "$source": "defaults",
-      "timestamp": "2025-08-03T12:38:40.410Z"
+      "timestamp": "2025-08-04T19:49:13.555Z"
     },
     "airHeight": {
       "meta": {
@@ -77,7 +77,7 @@
       },
       "value": 20,
       "$source": "defaults",
-      "timestamp": "2025-08-03T12:38:40.410Z"
+      "timestamp": "2025-08-04T19:49:13.555Z"
     },
     "aisShipType": {
       "meta": {
@@ -98,59 +98,10 @@
         "id": 36
       },
       "$source": "defaults",
-      "timestamp": "2025-08-03T12:38:40.410Z"
+      "timestamp": "2025-08-04T19:49:13.555Z"
     }
   },
   "navigation": {
-    "rateOfTurn": {
-      "meta": {
-        "units": "rad/s",
-        "description": "Rate of turn (+ve is change to starboard). If the value is AIS RIGHT or LEFT, set to +-0.0206 rads and add warning in notifications"
-      },
-<<<<<<< HEAD
-      "value": -0.02617331,
-      "$source": "can0.2",
-      "timestamp": "2025-08-03T16:53:02.438Z",
-=======
-      "value": -0.00210919,
-      "$source": "can0.2",
-      "timestamp": "2025-08-03T17:03:03.387Z",
->>>>>>> 91ec4dec
-      "pgn": 127251
-    },
-    "headingMagnetic": {
-      "meta": {
-        "units": "rad",
-        "description": "Current magnetic heading of the vessel, equals 'headingCompass adjusted for magneticDeviation'"
-      },
-<<<<<<< HEAD
-      "value": 4.8025,
-      "$source": "can0.2",
-      "timestamp": "2025-08-03T16:53:02.463Z",
-      "values": {
-        "can0.2": {
-          "value": 4.8025,
-          "pgn": 127250,
-          "timestamp": "2025-08-03T16:53:02.463Z"
-=======
-      "value": 4.733,
-      "$source": "can0.2",
-      "timestamp": "2025-08-03T17:03:03.362Z",
-      "values": {
-        "can0.2": {
-          "value": 4.733,
-          "pgn": 127250,
-          "timestamp": "2025-08-03T17:03:03.362Z"
->>>>>>> 91ec4dec
-        },
-        "tacktick.II": {
-          "value": 2.5307274159696176,
-          "timestamp": "2025-08-03T14:13:01.691Z",
-          "sentence": "HDG"
-        }
-      },
-      "pgn": 127250
-    },
     "position": {
       "meta": {
         "description": "The position of the vessel in 2 or 3 dimensions (WGS84 datum)",
@@ -175,398 +126,61 @@
         }
       },
       "value": {
-<<<<<<< HEAD
-        "longitude": -119.955426,
-        "latitude": 34.0526065
-      },
-      "$source": "ais.GP",
-      "timestamp": "2025-08-03T16:53:02.000Z",
-      "sentence": "GGA",
-      "values": {
-        "ais.GP": {
-          "value": {
-            "longitude": -119.955426,
-            "latitude": 34.0526065
-          },
-          "sentence": "GGA",
-          "timestamp": "2025-08-03T16:53:02.000Z"
-        },
-        "tacktick.II": {
-          "value": {
-            "longitude": -119.95541666666666,
-            "latitude": 34.0526
-          },
-          "timestamp": "2025-08-03T16:53:01.000Z",
-          "sentence": "GLL"
-        },
-        "opencon.EC": {
-          "value": {
-            "longitude": -119.95543333333333,
-            "latitude": 34.052616666666665
-          },
-          "timestamp": "2025-08-03T16:53:01.000Z",
-          "sentence": "RMC"
-        }
-      }
-    },
-    "trip": {
-      "log": {
-        "meta": {
-          "units": "m",
-          "description": "Total distance traveled on this trip / since trip reset"
-        },
-        "value": 0,
-        "$source": "can0.0",
-        "timestamp": "2025-08-03T16:53:02.369Z",
-        "values": {
-          "can0.0": {
-            "value": 0,
-            "pgn": 128275,
-            "timestamp": "2025-08-03T16:53:02.369Z"
-          },
-          "tacktick.II": {
-            "value": 23335.20001969491,
-            "timestamp": "2025-08-03T16:53:02.150Z",
-            "sentence": "VLW"
-          }
-        },
-        "pgn": 128275
-      }
-    },
-    "log": {
-      "meta": {
-        "units": "m",
-        "description": "Total distance traveled"
-      },
-      "value": 0,
-      "$source": "can0.0",
-      "timestamp": "2025-08-03T16:53:02.369Z",
-=======
-        "longitude": -119.9576,
-        "latitude": 34.052883333333334
-      },
-      "$source": "tacktick.II",
-      "timestamp": "2025-08-03T17:03:02.000Z",
-      "sentence": "RMC",
-      "values": {
-        "ais.GP": {
-          "value": {
-            "longitude": -119.9576105,
-            "latitude": 34.05289533333333
-          },
-          "sentence": "GGA",
-          "timestamp": "2025-08-03T17:03:03.000Z"
-        },
-        "tacktick.II": {
-          "value": {
-            "longitude": -119.9576,
-            "latitude": 34.052883333333334
-          },
-          "timestamp": "2025-08-03T17:03:02.000Z",
-          "sentence": "RMC"
-        },
-        "opencon.EC": {
-          "value": {
-            "longitude": -119.95761666666667,
-            "latitude": 34.0529
-          },
-          "timestamp": "2025-08-03T17:03:02.000Z",
-          "sentence": "RMC"
-        }
-      }
-    },
-    "trip": {
-      "log": {
-        "meta": {
-          "units": "m",
-          "description": "Total distance traveled on this trip / since trip reset"
-        },
-        "value": 0,
-        "$source": "can0.0",
-        "timestamp": "2025-08-03T17:03:03.108Z",
-        "values": {
-          "can0.0": {
-            "value": 0,
-            "pgn": 128275,
-            "timestamp": "2025-08-03T17:03:03.108Z"
-          },
-          "tacktick.II": {
-            "value": 23335.20001969491,
-            "timestamp": "2025-08-03T17:03:02.931Z",
-            "sentence": "VLW"
-          }
-        },
-        "pgn": 128275
-      }
-    },
-    "log": {
-      "meta": {
-        "units": "m",
-        "description": "Total distance traveled"
-      },
-      "value": 0,
-      "$source": "can0.0",
-      "timestamp": "2025-08-03T17:03:03.108Z",
->>>>>>> 91ec4dec
-      "values": {
-        "can0.0": {
-          "value": 0,
-          "pgn": 128275,
-<<<<<<< HEAD
-          "timestamp": "2025-08-03T16:53:02.369Z"
-        },
-        "tacktick.II": {
-          "value": 15973500.013481634,
-          "timestamp": "2025-08-03T16:53:02.150Z",
-=======
-          "timestamp": "2025-08-03T17:03:03.108Z"
-        },
-        "tacktick.II": {
-          "value": 15973500.013481634,
-          "timestamp": "2025-08-03T17:03:02.931Z",
->>>>>>> 91ec4dec
-          "sentence": "VLW"
-        }
-      },
-      "pgn": 128275
+        "longitude": -119.6917125,
+        "latitude": 34.40719583333333
+      },
+      "$source": "ais.GP",
+      "timestamp": "2025-08-05T02:21:06.000Z",
+      "sentence": "RMC"
     },
     "courseOverGroundTrue": {
       "meta": {
         "units": "rad",
         "description": "Course over ground (true)"
       },
-<<<<<<< HEAD
       "value": null,
       "$source": "ais.GP",
-      "timestamp": "2025-08-03T16:53:02.000Z",
-=======
-      "value": 4.729842273984596,
-      "$source": "tacktick.II",
-      "timestamp": "2025-08-03T17:03:02.000Z",
->>>>>>> 91ec4dec
-      "sentence": "RMC",
-      "values": {
-        "ais.GP": {
-          "value": null,
-          "sentence": "RMC",
-<<<<<<< HEAD
-          "timestamp": "2025-08-03T16:53:02.000Z"
-        },
-        "tacktick.II": {
-          "value": null,
-          "timestamp": "2025-08-03T16:52:59.000Z",
-=======
-          "timestamp": "2025-08-03T17:03:03.000Z"
-        },
-        "tacktick.II": {
-          "value": 4.729842273984596,
-          "timestamp": "2025-08-03T17:03:02.000Z",
->>>>>>> 91ec4dec
-          "sentence": "RMC"
-        },
-        "opencon.EC": {
-          "value": 4.729842273984596,
-<<<<<<< HEAD
-          "timestamp": "2025-08-03T16:53:01.000Z",
-=======
-          "timestamp": "2025-08-03T17:03:02.000Z",
->>>>>>> 91ec4dec
-          "sentence": "RMC"
-        }
-      }
+      "timestamp": "2025-08-05T02:21:06.000Z",
+      "sentence": "RMC"
     },
     "speedOverGround": {
       "meta": {
         "units": "m/s",
         "description": "Vessel speed over ground. If converting from AIS 'HIGH' value, set to 102.2 (Ais max value) and add warning in notifications"
       },
-<<<<<<< HEAD
-      "value": 0.2829445161237219,
-      "$source": "ais.GP",
-      "timestamp": "2025-08-03T16:53:02.000Z",
-      "sentence": "RMC",
-      "values": {
-        "ais.GP": {
-          "value": 0.2829445161237219,
-          "sentence": "RMC",
-          "timestamp": "2025-08-03T16:53:02.000Z"
-        },
-        "tacktick.II": {
-          "value": null,
-          "timestamp": "2025-08-03T16:52:59.000Z",
-          "sentence": "RMC"
-        },
-        "opencon.EC": {
-          "value": 0.5026123495506841,
-          "timestamp": "2025-08-03T16:53:01.000Z",
-=======
-      "value": 0.20577782990816137,
-      "$source": "tacktick.II",
-      "timestamp": "2025-08-03T17:03:02.000Z",
-      "sentence": "RMC",
-      "values": {
-        "ais.GP": {
-          "value": 0.35033675541864473,
-          "sentence": "RMC",
-          "timestamp": "2025-08-03T17:03:03.000Z"
-        },
-        "tacktick.II": {
-          "value": 0.20577782990816137,
-          "timestamp": "2025-08-03T17:03:02.000Z",
-          "sentence": "RMC"
-        },
-        "opencon.EC": {
-          "value": 0.26185228855813536,
-          "timestamp": "2025-08-03T17:03:02.000Z",
->>>>>>> 91ec4dec
-          "sentence": "RMC"
-        }
-      }
+      "value": 0.03704000938346904,
+      "$source": "ais.GP",
+      "timestamp": "2025-08-05T02:21:06.000Z",
+      "sentence": "RMC"
     },
     "magneticVariation": {
       "meta": {
         "units": "rad",
         "description": "The magnetic variation (declination) at the current position that must be added to the magnetic heading to derive the true heading. Easterly variations are positive and Westerly variations are negative (in Radians)."
       },
-<<<<<<< HEAD
       "value": null,
       "$source": "ais.GP",
-      "timestamp": "2025-08-03T16:53:02.000Z",
-=======
-      "value": -0.24434609533499757,
-      "$source": "tacktick.II",
-      "timestamp": "2025-08-03T17:03:02.000Z",
->>>>>>> 91ec4dec
-      "sentence": "RMC",
-      "values": {
-        "ais.GP": {
-          "value": null,
-          "sentence": "RMC",
-<<<<<<< HEAD
-          "timestamp": "2025-08-03T16:53:02.000Z"
-        },
-        "tacktick.II": {
-          "value": -0.24434609533499757,
-          "timestamp": "2025-08-03T16:52:59.000Z",
-=======
-          "timestamp": "2025-08-03T17:03:03.000Z"
-        },
-        "tacktick.II": {
-          "value": -0.24434609533499757,
-          "timestamp": "2025-08-03T17:03:02.000Z",
->>>>>>> 91ec4dec
-          "sentence": "RMC"
-        },
-        "opencon.EC": {
-          "value": -0.24434609533499757,
-<<<<<<< HEAD
-          "timestamp": "2025-08-03T16:53:01.000Z",
-=======
-          "timestamp": "2025-08-03T17:03:02.000Z",
->>>>>>> 91ec4dec
-          "sentence": "RMC"
-        }
-      }
+      "timestamp": "2025-08-05T02:21:06.000Z",
+      "sentence": "RMC"
     },
     "magneticVariationAgeOfService": {
       "meta": {
         "units": "s",
         "description": "Seconds since the 1st Jan 1970 that the variation calculation was made"
       },
-<<<<<<< HEAD
-      "value": 1754239982,
-      "$source": "ais.GP",
-      "timestamp": "2025-08-03T16:53:02.000Z",
-      "sentence": "RMC",
-      "values": {
-        "ais.GP": {
-          "value": 1754239982,
-          "sentence": "RMC",
-          "timestamp": "2025-08-03T16:53:02.000Z"
-        },
-        "tacktick.II": {
-          "value": 1754239979,
-          "timestamp": "2025-08-03T16:52:59.000Z",
-          "sentence": "RMC"
-        },
-        "opencon.EC": {
-          "value": 1754239981,
-          "timestamp": "2025-08-03T16:53:01.000Z",
-=======
-      "value": 1754240582,
-      "$source": "tacktick.II",
-      "timestamp": "2025-08-03T17:03:02.000Z",
-      "sentence": "RMC",
-      "values": {
-        "ais.GP": {
-          "value": 1754240583,
-          "sentence": "RMC",
-          "timestamp": "2025-08-03T17:03:03.000Z"
-        },
-        "tacktick.II": {
-          "value": 1754240582,
-          "timestamp": "2025-08-03T17:03:02.000Z",
-          "sentence": "RMC"
-        },
-        "opencon.EC": {
-          "value": 1754240582,
-          "timestamp": "2025-08-03T17:03:02.000Z",
->>>>>>> 91ec4dec
-          "sentence": "RMC"
-        }
-      }
+      "value": 1754360466,
+      "$source": "ais.GP",
+      "timestamp": "2025-08-05T02:21:06.000Z",
+      "sentence": "RMC"
     },
     "datetime": {
       "meta": {
         "description": "Time and Date from the GNSS Positioning System"
       },
-<<<<<<< HEAD
-      "value": "2025-08-03T16:53:02.000Z",
-      "$source": "ais.GP",
-      "timestamp": "2025-08-03T16:53:02.000Z",
-      "sentence": "RMC",
-      "values": {
-        "ais.GP": {
-          "value": "2025-08-03T16:53:02.000Z",
-          "sentence": "RMC",
-          "timestamp": "2025-08-03T16:53:02.000Z"
-        },
-        "tacktick.II": {
-          "value": "2025-08-03T16:52:59.000Z",
-          "timestamp": "2025-08-03T16:52:59.000Z",
-=======
-      "value": "2025-08-03T17:03:02.000Z",
-      "$source": "tacktick.II",
-      "timestamp": "2025-08-03T17:03:02.000Z",
-      "sentence": "RMC",
-      "values": {
-        "ais.GP": {
-          "value": "2025-08-03T17:03:03.000Z",
-          "sentence": "RMC",
-          "timestamp": "2025-08-03T17:03:03.000Z"
-        },
-        "tacktick.II": {
-          "value": "2025-08-03T17:03:02.000Z",
-          "timestamp": "2025-08-03T17:03:02.000Z",
->>>>>>> 91ec4dec
-          "sentence": "RMC"
-        },
-        "furuno.GP": {
-          "value": "2000-12-31T14:21:21.000Z",
-          "timestamp": "2025-08-03T14:21:15.781Z",
-          "sentence": "ZDA"
-        },
-        "opencon.EC": {
-<<<<<<< HEAD
-          "value": "2025-08-03T16:53:01.000Z",
-          "timestamp": "2025-08-03T16:53:01.000Z",
-=======
-          "value": "2025-08-03T17:03:02.000Z",
-          "timestamp": "2025-08-03T17:03:02.000Z",
->>>>>>> 91ec4dec
-          "sentence": "RMC"
-        }
-      }
+      "value": "2025-08-05T02:21:06.000Z",
+      "$source": "ais.GP",
+      "timestamp": "2025-08-05T02:21:06.000Z",
+      "sentence": "RMC"
     },
     "gnss": {
       "methodQuality": {
@@ -575,11 +189,7 @@
         },
         "value": "GNSS Fix",
         "$source": "ais.GP",
-<<<<<<< HEAD
-        "timestamp": "2025-08-03T16:53:02.000Z",
-=======
-        "timestamp": "2025-08-03T17:03:03.000Z",
->>>>>>> 91ec4dec
+        "timestamp": "2025-08-05T02:21:05.000Z",
         "sentence": "GGA"
       },
       "satellites": {
@@ -588,11 +198,7 @@
         },
         "value": 7,
         "$source": "ais.GP",
-<<<<<<< HEAD
-        "timestamp": "2025-08-03T16:53:02.000Z",
-=======
-        "timestamp": "2025-08-03T17:03:03.000Z",
->>>>>>> 91ec4dec
+        "timestamp": "2025-08-05T02:21:05.000Z",
         "sentence": "GGA"
       },
       "antennaAltitude": {
@@ -600,30 +206,18 @@
           "units": "m",
           "description": "Altitude of antenna"
         },
-<<<<<<< HEAD
-        "value": -1.8,
-        "$source": "ais.GP",
-        "timestamp": "2025-08-03T16:53:02.000Z",
-=======
-        "value": 2.4,
-        "$source": "ais.GP",
-        "timestamp": "2025-08-03T17:03:03.000Z",
->>>>>>> 91ec4dec
+        "value": -0.6,
+        "$source": "ais.GP",
+        "timestamp": "2025-08-05T02:21:05.000Z",
         "sentence": "GGA"
       },
       "horizontalDilution": {
         "meta": {
           "description": "Horizontal Dilution of Precision"
         },
-<<<<<<< HEAD
-        "value": 1.53,
-        "$source": "ais.GP",
-        "timestamp": "2025-08-03T16:53:02.000Z",
-=======
-        "value": 1.49,
-        "$source": "ais.GP",
-        "timestamp": "2025-08-03T17:03:03.000Z",
->>>>>>> 91ec4dec
+        "value": 1.09,
+        "$source": "ais.GP",
+        "timestamp": "2025-08-05T02:21:05.000Z",
         "sentence": "GGA"
       },
       "differentialAge": {
@@ -633,11 +227,7 @@
         },
         "value": 0,
         "$source": "ais.GP",
-<<<<<<< HEAD
-        "timestamp": "2025-08-03T16:53:02.000Z",
-=======
-        "timestamp": "2025-08-03T17:03:03.000Z",
->>>>>>> 91ec4dec
+        "timestamp": "2025-08-05T02:21:05.000Z",
         "sentence": "GGA"
       },
       "differentialReference": {
@@ -646,211 +236,17 @@
         },
         "value": 0,
         "$source": "ais.GP",
-<<<<<<< HEAD
-        "timestamp": "2025-08-03T16:53:02.000Z",
-=======
-        "timestamp": "2025-08-03T17:03:03.000Z",
->>>>>>> 91ec4dec
-        "sentence": "GGA"
-      }
-    },
-    "speedThroughWater": {
-      "meta": {
-        "units": "m/s",
-        "description": "Vessel speed through the water"
-      },
-      "value": 0,
-      "$source": "tacktick.II",
-<<<<<<< HEAD
-      "timestamp": "2025-08-03T16:53:02.150Z",
-=======
-      "timestamp": "2025-08-03T17:03:02.931Z",
->>>>>>> 91ec4dec
-      "sentence": "VHW"
-    },
-    "headingTrue": {
-      "meta": {
-        "units": "rad",
-        "description": "The current true north heading of the vessel, equals 'headingMagnetic adjusted for magneticVariation'"
-      },
-      "value": 2.28638132063462,
-      "$source": "tacktick.II",
-      "timestamp": "2025-08-03T14:13:01.691Z",
-      "sentence": "HDG"
-    },
-    "courseRhumbline": {
-      "nextPoint": {
-        "position": {
-          "meta": {},
-          "value": {
-            "longitude": -119.97703333333334,
-            "latitude": 34.021316666666664
-          },
-          "$source": "opencon.EC",
-<<<<<<< HEAD
-          "timestamp": "2025-08-03T16:53:01.972Z",
-=======
-          "timestamp": "2025-08-03T17:03:02.973Z",
->>>>>>> 91ec4dec
-          "sentence": "RMB"
-        },
-        "bearingTrue": {
-          "meta": {},
-<<<<<<< HEAD
-          "value": 3.6611946260369836,
-          "$source": "opencon.EC",
-          "timestamp": "2025-08-03T16:53:01.972Z",
-=======
-          "value": 3.61288391233075,
-          "$source": "opencon.EC",
-          "timestamp": "2025-08-03T17:03:02.973Z",
->>>>>>> 91ec4dec
-          "sentence": "RMB"
-        },
-        "velocityMadeGood": {
-          "meta": {},
-<<<<<<< HEAD
-          "value": 0.2417889501420896,
-          "$source": "opencon.EC",
-          "timestamp": "2025-08-03T16:53:01.972Z",
-=======
-          "value": 0.11472114017379996,
-          "$source": "opencon.EC",
-          "timestamp": "2025-08-03T17:03:02.973Z",
->>>>>>> 91ec4dec
-          "sentence": "RMB"
-        },
-        "distance": {
-          "meta": {},
-<<<<<<< HEAD
-          "value": 4005.8760033809585,
-          "$source": "opencon.EC",
-          "timestamp": "2025-08-03T16:53:01.972Z",
-=======
-          "value": 3937.352003323125,
-          "$source": "opencon.EC",
-          "timestamp": "2025-08-03T17:03:02.973Z",
->>>>>>> 91ec4dec
-          "sentence": "RMB"
-        },
-        "ID": {
-          "meta": {},
-          "value": "002",
-          "$source": "opencon.EC",
-<<<<<<< HEAD
-          "timestamp": "2025-08-03T16:53:01.973Z",
-=======
-          "timestamp": "2025-08-03T17:03:02.974Z",
->>>>>>> 91ec4dec
-          "sentence": "APB"
-        }
-      },
-      "crossTrackError": {
-        "meta": {
-          "units": "m",
-          "description": "The distance from the vessel's present position to the closest point on a line (track) between previousPoint and nextPoint. A negative number indicates that the vessel is currently to the left of this line (and thus must steer right to compensate), a positive number means the vessel is to the right of the line (steer left to compensate)."
-        },
-<<<<<<< HEAD
-        "value": 275.9480002329001,
-        "$source": "opencon.EC",
-        "timestamp": "2025-08-03T16:53:01.974Z",
-=======
-        "value": 461.1480003892089,
-        "$source": "opencon.EC",
-        "timestamp": "2025-08-03T17:03:02.974Z",
->>>>>>> 91ec4dec
-        "sentence": "XTE"
-      },
-      "bearingTrackTrue": {
-        "meta": {
-          "units": "rad",
-          "description": "The bearing of a line between previousPoint and nextPoint, relative to true north."
-        },
-        "value": 3.7302049446765966,
-        "$source": "opencon.EC",
-<<<<<<< HEAD
-        "timestamp": "2025-08-03T16:53:01.973Z",
-=======
-        "timestamp": "2025-08-03T17:03:02.974Z",
->>>>>>> 91ec4dec
-        "sentence": "APB"
-      },
-      "bearingOriginToDestinationTrue": {
-        "meta": {},
-        "value": 3.7302049446765966,
-        "$source": "opencon.EC",
-<<<<<<< HEAD
-        "timestamp": "2025-08-03T16:53:01.973Z",
-=======
-        "timestamp": "2025-08-03T17:03:02.974Z",
->>>>>>> 91ec4dec
-        "sentence": "APB"
-      },
-      "bearingToDestinationTrue": {
-        "meta": {},
-<<<<<<< HEAD
-        "value": 3.6611946260369836,
-        "$source": "opencon.EC",
-        "timestamp": "2025-08-03T16:53:01.973Z",
-=======
-        "value": 3.61288391233075,
-        "$source": "opencon.EC",
-        "timestamp": "2025-08-03T17:03:02.974Z",
->>>>>>> 91ec4dec
-        "sentence": "APB"
+        "timestamp": "2025-08-05T02:21:05.000Z",
+        "sentence": "GGA"
       }
     }
   },
-  "steering": {
-    "rudderAngle": {
-      "meta": {
-        "units": "rad",
-        "description": "Data should be of type number."
-      },
-<<<<<<< HEAD
-      "value": -0.0087,
-      "$source": "can0.0",
-      "timestamp": "2025-08-03T16:53:02.317Z",
-=======
-      "value": -0.008,
-      "$source": "can0.0",
-      "timestamp": "2025-08-03T17:03:03.261Z",
->>>>>>> 91ec4dec
-      "pgn": 127245
-    },
-    "autopilot": {
-      "target": {
-        "headingMagnetic": {
-          "meta": {
-            "units": "rad",
-            "description": "Data should be of type number."
-          },
-          "value": 4.8346,
-          "$source": "can0.0",
-<<<<<<< HEAD
-          "timestamp": "2025-08-03T16:53:02.245Z",
-=======
-          "timestamp": "2025-08-03T17:03:02.981Z",
->>>>>>> 91ec4dec
-          "pgn": 127237
-        },
-        "headingTrue": {
-          "meta": {
-            "units": "rad",
-            "description": "Data should be of type number."
-          },
-<<<<<<< HEAD
-          "value": 3.6611946260369836,
-          "$source": "opencon.EC",
-          "timestamp": "2025-08-03T16:53:01.973Z",
-=======
-          "value": 3.61288391233075,
-          "$source": "opencon.EC",
-          "timestamp": "2025-08-03T17:03:02.974Z",
->>>>>>> 91ec4dec
-          "sentence": "APB"
-        }
-      }
+  "validation": {
+    "NOTIFICATIONS": {
+      "meta": {},
+      "value": "eb8a1443-0598-413c-9997-a938e7415880",
+      "$source": "OpenPlotter",
+      "timestamp": "2025-08-04T19:49:58.346Z"
     }
   },
   "electrical": {
@@ -862,45 +258,27 @@
               "units": "C",
               "description": "Data should be of type number."
             },
-<<<<<<< HEAD
-            "value": -118800,
+            "value": 0,
             "$source": "signalk-victron-ble.D0:5B:3A:98:8A:90",
-            "timestamp": "2025-08-03T16:53:01.978631Z"
-=======
-            "value": -124200,
-            "$source": "signalk-victron-ble.D0:5B:3A:98:8A:90",
-            "timestamp": "2025-08-03T17:03:02.927746Z"
->>>>>>> 91ec4dec
+            "timestamp": "2025-08-05T02:21:05.489872Z"
           },
           "stateOfCharge": {
             "meta": {
               "units": "ratio",
               "description": "Data should be of type number."
             },
-<<<<<<< HEAD
-            "value": 0.917,
+            "value": 1,
             "$source": "signalk-victron-ble.D0:5B:3A:98:8A:90",
-            "timestamp": "2025-08-03T16:53:01.978631Z"
-=======
-            "value": 0.914,
-            "$source": "signalk-victron-ble.D0:5B:3A:98:8A:90",
-            "timestamp": "2025-08-03T17:03:02.927746Z"
->>>>>>> 91ec4dec
+            "timestamp": "2025-08-05T02:21:05.489872Z"
           },
           "timeRemaining": {
             "meta": {
               "units": "s",
               "description": "Data should be of type number."
             },
-<<<<<<< HEAD
-            "value": 56400,
+            "value": 864000,
             "$source": "signalk-victron-ble.D0:5B:3A:98:8A:90",
-            "timestamp": "2025-08-03T16:53:01.978631Z"
-=======
-            "value": 67140,
-            "$source": "signalk-victron-ble.D0:5B:3A:98:8A:90",
-            "timestamp": "2025-08-03T17:03:02.927746Z"
->>>>>>> 91ec4dec
+            "timestamp": "2025-08-05T02:17:12.980222Z"
           }
         },
         "current": {
@@ -908,206 +286,26 @@
             "units": "A",
             "description": "Current flowing out (+ve) or in (-ve) to the device"
           },
-<<<<<<< HEAD
-          "value": -10.046,
+          "value": 0.391,
           "$source": "signalk-victron-ble.D0:5B:3A:98:8A:90",
-          "timestamp": "2025-08-03T16:53:01.978631Z"
+          "timestamp": "2025-08-05T02:21:05.489872Z"
         },
         "power": {
           "meta": {},
-          "value": -126.37867999999999,
+          "value": 5.22767,
           "$source": "signalk-victron-ble.D0:5B:3A:98:8A:90",
-          "timestamp": "2025-08-03T16:53:01.978631Z"
-=======
-          "value": -9.069,
-          "$source": "signalk-victron-ble.D0:5B:3A:98:8A:90",
-          "timestamp": "2025-08-03T17:03:02.927746Z"
-        },
-        "power": {
-          "meta": {},
-          "value": -114.08802000000001,
-          "$source": "signalk-victron-ble.D0:5B:3A:98:8A:90",
-          "timestamp": "2025-08-03T17:03:02.927746Z"
->>>>>>> 91ec4dec
+          "timestamp": "2025-08-05T02:21:05.489872Z"
         },
         "voltage": {
           "meta": {
             "units": "V",
             "description": "Voltage measured at or as close as possible to the device"
           },
-          "value": 12.58,
+          "value": 13.37,
           "$source": "signalk-victron-ble.D0:5B:3A:98:8A:90",
-<<<<<<< HEAD
-          "timestamp": "2025-08-03T16:53:01.978631Z"
-=======
-          "timestamp": "2025-08-03T17:03:02.927746Z"
->>>>>>> 91ec4dec
+          "timestamp": "2025-08-05T02:21:05.489872Z"
         }
       }
-    }
-  },
-  "validation": {
-    "NOTIFICATIONS": {
-      "meta": {},
-      "value": "78289961-b9ca-4174-ac24-122a20b5319f",
-      "$source": "OpenPlotter",
-      "timestamp": "2025-08-03T12:41:44.129Z"
-    }
-  },
-  "environment": {
-    "wind": {
-      "angleApparent": {
-        "meta": {
-          "units": "rad",
-          "description": "Apparent wind angle, negative to port"
-        },
-<<<<<<< HEAD
-        "value": -0.47123889814606673,
-        "$source": "tacktick.II",
-        "timestamp": "2025-08-03T16:53:02.478Z",
-=======
-        "value": -0.19198621776321237,
-        "$source": "tacktick.II",
-        "timestamp": "2025-08-03T17:03:03.392Z",
->>>>>>> 91ec4dec
-        "sentence": "MWV"
-      },
-      "speedApparent": {
-        "meta": {
-          "units": "m/s",
-          "description": "Apparent wind speed"
-        },
-<<<<<<< HEAD
-        "value": 5.195890205181074,
-        "$source": "tacktick.II",
-        "timestamp": "2025-08-03T16:53:02.478Z",
-=======
-        "value": 5.504556950043316,
-        "$source": "tacktick.II",
-        "timestamp": "2025-08-03T17:03:03.392Z",
->>>>>>> 91ec4dec
-        "sentence": "MWV"
-      },
-      "speedTrue": {
-        "meta": {
-          "units": "m/s",
-          "description": "Wind speed over water (as calculated from speedApparent and vessel's speed through water)"
-        },
-<<<<<<< HEAD
-        "value": 5.144445747704034,
-        "$source": "tacktick.II",
-        "timestamp": "2025-08-03T16:53:02.478Z",
-=======
-        "value": 5.710334779951478,
-        "$source": "tacktick.II",
-        "timestamp": "2025-08-03T17:03:03.393Z",
->>>>>>> 91ec4dec
-        "sentence": "MWV"
-      },
-      "angleTrueWater": {
-        "meta": {
-          "units": "rad",
-          "description": "True wind angle based on speed through water, negative to port"
-        },
-<<<<<<< HEAD
-        "value": -0.47123889814606673,
-        "$source": "tacktick.II",
-        "timestamp": "2025-08-03T16:53:02.478Z",
-=======
-        "value": -0.20943951028714078,
-        "$source": "tacktick.II",
-        "timestamp": "2025-08-03T17:03:03.393Z",
->>>>>>> 91ec4dec
-        "sentence": "MWV"
-      }
-    },
-    "depth": {
-      "belowTransducer": {
-        "meta": {
-          "units": "m",
-          "description": "Depth below Transducer"
-        },
-<<<<<<< HEAD
-        "value": 40.2,
-        "$source": "tacktick.II",
-        "timestamp": "2025-08-03T16:53:02.377Z",
-=======
-        "value": 47.5,
-        "$source": "tacktick.II",
-        "timestamp": "2025-08-03T17:03:03.035Z",
->>>>>>> 91ec4dec
-        "sentence": "DPT"
-      },
-      "surfaceToTransducer": {
-        "meta": {
-          "units": "m",
-          "description": "Depth transducer is below the water surface"
-        },
-        "value": 0.4,
-        "$source": "tacktick.II",
-<<<<<<< HEAD
-        "timestamp": "2025-08-03T16:53:02.377Z",
-=======
-        "timestamp": "2025-08-03T17:03:03.035Z",
->>>>>>> 91ec4dec
-        "sentence": "DPT"
-      },
-      "belowSurface": {
-        "meta": {
-          "units": "m",
-          "description": "Depth from surface"
-        },
-<<<<<<< HEAD
-        "value": 40.6,
-        "$source": "tacktick.II",
-        "timestamp": "2025-08-03T16:53:02.377Z",
-=======
-        "value": 47.9,
-        "$source": "tacktick.II",
-        "timestamp": "2025-08-03T17:03:03.035Z",
->>>>>>> 91ec4dec
-        "sentence": "DPT"
-      }
-    },
-    "water": {
-      "temperature": {
-        "meta": {
-          "units": "K",
-          "description": "Current water temperature"
-        },
-        "value": 287.65,
-        "$source": "tacktick.II",
-<<<<<<< HEAD
-        "timestamp": "2025-08-03T16:53:02.377Z",
-=======
-        "timestamp": "2025-08-03T17:03:03.136Z",
->>>>>>> 91ec4dec
-        "sentence": "MTW"
-      }
-    }
-  },
-  "notifications": {
-    "arrivalCircleEntered": {
-      "meta": {},
-      "value": null,
-      "$source": "opencon.EC",
-<<<<<<< HEAD
-      "timestamp": "2025-08-03T16:53:01.973Z",
-=======
-      "timestamp": "2025-08-03T17:03:02.974Z",
->>>>>>> 91ec4dec
-      "sentence": "APB"
-    },
-    "perpendicularPassed": {
-      "meta": {},
-      "value": null,
-      "$source": "opencon.EC",
-<<<<<<< HEAD
-      "timestamp": "2025-08-03T16:53:01.973Z",
-=======
-      "timestamp": "2025-08-03T17:03:02.974Z",
->>>>>>> 91ec4dec
-      "sentence": "APB"
     }
   }
 }