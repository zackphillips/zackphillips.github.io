--- conflicted
+++ resolved
@@ -146,36 +146,20 @@
         }
       },
       "value": {
-<<<<<<< HEAD
-        "longitude": -119.69174833333334,
-        "latitude": 34.4071935
+        "longitude": -119.6917395,
+        "latitude": 34.407196
       },
       "$source": "ais.GP",
-      "timestamp": "2025-08-02T19:39:24.000Z",
-=======
-        "longitude": -119.6916965,
-        "latitude": 34.4071975
-      },
-      "$source": "ais.GP",
-      "timestamp": "2025-08-02T19:49:24.000Z",
->>>>>>> 7dd96537
+      "timestamp": "2025-08-02T22:39:31.000Z",
       "sentence": "GLL",
       "values": {
         "ais.GP": {
           "value": {
-<<<<<<< HEAD
-            "longitude": -119.69174833333334,
-            "latitude": 34.4071935
+            "longitude": -119.6917395,
+            "latitude": 34.407196
           },
           "sentence": "GLL",
-          "timestamp": "2025-08-02T19:39:24.000Z"
-=======
-            "longitude": -119.6916965,
-            "latitude": 34.4071975
-          },
-          "sentence": "GLL",
-          "timestamp": "2025-08-02T19:49:24.000Z"
->>>>>>> 7dd96537
+          "timestamp": "2025-08-02T22:39:31.000Z"
         },
         "opencon.EC": {
           "value": {
@@ -202,21 +186,13 @@
       },
       "value": null,
       "$source": "ais.GP",
-<<<<<<< HEAD
-      "timestamp": "2025-08-02T19:39:24.000Z",
-=======
-      "timestamp": "2025-08-02T19:49:24.000Z",
->>>>>>> 7dd96537
+      "timestamp": "2025-08-02T22:39:31.000Z",
       "sentence": "RMC",
       "values": {
         "ais.GP": {
           "value": null,
           "sentence": "RMC",
-<<<<<<< HEAD
-          "timestamp": "2025-08-02T19:39:24.000Z"
-=======
-          "timestamp": "2025-08-02T19:49:24.000Z"
->>>>>>> 7dd96537
+          "timestamp": "2025-08-02T22:39:31.000Z"
         },
         "opencon.EC": {
           "value": 1.5862773976222804,
@@ -235,27 +211,15 @@
         "units": "m/s",
         "description": "Vessel speed over ground. If converting from AIS 'HIGH' value, set to 102.2 (Ais max value) and add warning in notifications"
       },
-<<<<<<< HEAD
-      "value": 0.023150005864668154,
+      "value": 0.04938667917795873,
       "$source": "ais.GP",
-      "timestamp": "2025-08-02T19:39:24.000Z",
+      "timestamp": "2025-08-02T22:39:31.000Z",
       "sentence": "RMC",
       "values": {
         "ais.GP": {
-          "value": 0.023150005864668154,
+          "value": 0.04938667917795873,
           "sentence": "RMC",
-          "timestamp": "2025-08-02T19:39:24.000Z"
-=======
-      "value": 0.06790668386969326,
-      "$source": "ais.GP",
-      "timestamp": "2025-08-02T19:49:24.000Z",
-      "sentence": "RMC",
-      "values": {
-        "ais.GP": {
-          "value": 0.06790668386969326,
-          "sentence": "RMC",
-          "timestamp": "2025-08-02T19:49:24.000Z"
->>>>>>> 7dd96537
+          "timestamp": "2025-08-02T22:39:31.000Z"
         },
         "opencon.EC": {
           "value": 3.5563553453877987,
@@ -276,21 +240,13 @@
       },
       "value": null,
       "$source": "ais.GP",
-<<<<<<< HEAD
-      "timestamp": "2025-08-02T19:39:24.000Z",
-=======
-      "timestamp": "2025-08-02T19:49:24.000Z",
->>>>>>> 7dd96537
+      "timestamp": "2025-08-02T22:39:31.000Z",
       "sentence": "RMC",
       "values": {
         "ais.GP": {
           "value": null,
           "sentence": "RMC",
-<<<<<<< HEAD
-          "timestamp": "2025-08-02T19:39:24.000Z"
-=======
-          "timestamp": "2025-08-02T19:49:24.000Z"
->>>>>>> 7dd96537
+          "timestamp": "2025-08-02T22:39:31.000Z"
         },
         "opencon.EC": {
           "value": -0.24434609533499757,
@@ -309,65 +265,41 @@
         "units": "s",
         "description": "Seconds since the 1st Jan 1970 that the variation calculation was made"
       },
-<<<<<<< HEAD
-      "value": 1754163564,
+      "value": 1754174371,
       "$source": "ais.GP",
-      "timestamp": "2025-08-02T19:39:24.000Z",
+      "timestamp": "2025-08-02T22:39:31.000Z",
       "sentence": "RMC",
       "values": {
         "ais.GP": {
-          "value": 1754163564,
+          "value": 1754174371,
           "sentence": "RMC",
-          "timestamp": "2025-08-02T19:39:24.000Z"
-=======
-      "value": 1754164164,
+          "timestamp": "2025-08-02T22:39:31.000Z"
+        },
+        "opencon.EC": {
+          "value": 1754074388,
+          "timestamp": "2025-08-01T18:53:08.000Z",
+          "sentence": "RMC"
+        },
+        "tacktick.II": {
+          "value": 1754087406,
+          "timestamp": "2025-08-01T22:30:06.000Z",
+          "sentence": "RMC"
+        }
+      }
+    },
+    "datetime": {
+      "meta": {
+        "description": "Time and Date from the GNSS Positioning System"
+      },
+      "value": "2025-08-02T22:39:31.000Z",
       "$source": "ais.GP",
-      "timestamp": "2025-08-02T19:49:24.000Z",
+      "timestamp": "2025-08-02T22:39:31.000Z",
       "sentence": "RMC",
       "values": {
         "ais.GP": {
-          "value": 1754164164,
+          "value": "2025-08-02T22:39:31.000Z",
           "sentence": "RMC",
-          "timestamp": "2025-08-02T19:49:24.000Z"
->>>>>>> 7dd96537
-        },
-        "opencon.EC": {
-          "value": 1754074388,
-          "timestamp": "2025-08-01T18:53:08.000Z",
-          "sentence": "RMC"
-        },
-        "tacktick.II": {
-          "value": 1754087406,
-          "timestamp": "2025-08-01T22:30:06.000Z",
-          "sentence": "RMC"
-        }
-      }
-    },
-    "datetime": {
-      "meta": {
-        "description": "Time and Date from the GNSS Positioning System"
-      },
-<<<<<<< HEAD
-      "value": "2025-08-02T19:39:24.000Z",
-      "$source": "ais.GP",
-      "timestamp": "2025-08-02T19:39:24.000Z",
-      "sentence": "RMC",
-      "values": {
-        "ais.GP": {
-          "value": "2025-08-02T19:39:24.000Z",
-          "sentence": "RMC",
-          "timestamp": "2025-08-02T19:39:24.000Z"
-=======
-      "value": "2025-08-02T19:49:24.000Z",
-      "$source": "ais.GP",
-      "timestamp": "2025-08-02T19:49:24.000Z",
-      "sentence": "RMC",
-      "values": {
-        "ais.GP": {
-          "value": "2025-08-02T19:49:24.000Z",
-          "sentence": "RMC",
-          "timestamp": "2025-08-02T19:49:24.000Z"
->>>>>>> 7dd96537
+          "timestamp": "2025-08-02T22:39:31.000Z"
         },
         "opencon.EC": {
           "value": "2025-08-01T18:53:08.000Z",
@@ -393,24 +325,16 @@
         },
         "value": "DGNSS fix",
         "$source": "ais.GP",
-<<<<<<< HEAD
-        "timestamp": "2025-08-02T19:39:24.000Z",
-=======
-        "timestamp": "2025-08-02T19:49:24.000Z",
->>>>>>> 7dd96537
+        "timestamp": "2025-08-02T22:39:31.000Z",
         "sentence": "GGA"
       },
       "satellites": {
         "meta": {
           "description": "Number of satellites"
         },
-        "value": 11,
+        "value": 12,
         "$source": "ais.GP",
-<<<<<<< HEAD
-        "timestamp": "2025-08-02T19:39:24.000Z",
-=======
-        "timestamp": "2025-08-02T19:49:24.000Z",
->>>>>>> 7dd96537
+        "timestamp": "2025-08-02T22:39:31.000Z",
         "sentence": "GGA"
       },
       "antennaAltitude": {
@@ -418,30 +342,18 @@
           "units": "m",
           "description": "Altitude of antenna"
         },
-<<<<<<< HEAD
-        "value": -1.9,
+        "value": 2.2,
         "$source": "ais.GP",
-        "timestamp": "2025-08-02T19:39:24.000Z",
-=======
-        "value": -16.9,
+        "timestamp": "2025-08-02T22:39:31.000Z",
+        "sentence": "GGA"
+      },
+      "horizontalDilution": {
+        "meta": {
+          "description": "Horizontal Dilution of Precision"
+        },
+        "value": 0.9,
         "$source": "ais.GP",
-        "timestamp": "2025-08-02T19:49:24.000Z",
->>>>>>> 7dd96537
-        "sentence": "GGA"
-      },
-      "horizontalDilution": {
-        "meta": {
-          "description": "Horizontal Dilution of Precision"
-        },
-<<<<<<< HEAD
-        "value": 1.02,
-        "$source": "ais.GP",
-        "timestamp": "2025-08-02T19:39:24.000Z",
-=======
-        "value": 1.04,
-        "$source": "ais.GP",
-        "timestamp": "2025-08-02T19:49:24.000Z",
->>>>>>> 7dd96537
+        "timestamp": "2025-08-02T22:39:31.000Z",
         "sentence": "GGA"
       },
       "differentialAge": {
@@ -451,11 +363,7 @@
         },
         "value": 0,
         "$source": "ais.GP",
-<<<<<<< HEAD
-        "timestamp": "2025-08-02T19:39:24.000Z",
-=======
-        "timestamp": "2025-08-02T19:49:24.000Z",
->>>>>>> 7dd96537
+        "timestamp": "2025-08-02T22:39:31.000Z",
         "sentence": "GGA"
       },
       "differentialReference": {
@@ -464,11 +372,7 @@
         },
         "value": 0,
         "$source": "ais.GP",
-<<<<<<< HEAD
-        "timestamp": "2025-08-02T19:39:24.000Z",
-=======
-        "timestamp": "2025-08-02T19:49:24.000Z",
->>>>>>> 7dd96537
+        "timestamp": "2025-08-02T22:39:31.000Z",
         "sentence": "GGA"
       }
     },
@@ -680,11 +584,7 @@
             },
             "value": 0,
             "$source": "signalk-victron-ble.D0:5B:3A:98:8A:90",
-<<<<<<< HEAD
-            "timestamp": "2025-08-02T19:39:23.514780Z"
-=======
-            "timestamp": "2025-08-02T19:49:24.523778Z"
->>>>>>> 7dd96537
+            "timestamp": "2025-08-02T22:39:30.909077Z"
           },
           "stateOfCharge": {
             "meta": {
@@ -693,11 +593,7 @@
             },
             "value": 1,
             "$source": "signalk-victron-ble.D0:5B:3A:98:8A:90",
-<<<<<<< HEAD
-            "timestamp": "2025-08-02T19:39:23.514780Z"
-=======
-            "timestamp": "2025-08-02T19:49:24.523778Z"
->>>>>>> 7dd96537
+            "timestamp": "2025-08-02T22:39:30.909077Z"
           },
           "timeRemaining": {
             "meta": {
@@ -714,27 +610,15 @@
             "units": "A",
             "description": "Current flowing out (+ve) or in (-ve) to the device"
           },
-<<<<<<< HEAD
-          "value": 0.577,
+          "value": 0.528,
           "$source": "signalk-victron-ble.D0:5B:3A:98:8A:90",
-          "timestamp": "2025-08-02T19:39:23.514780Z"
+          "timestamp": "2025-08-02T22:39:30.909077Z"
         },
         "power": {
           "meta": {},
-          "value": 7.72026,
+          "value": 7.064640000000001,
           "$source": "signalk-victron-ble.D0:5B:3A:98:8A:90",
-          "timestamp": "2025-08-02T19:39:23.514780Z"
-=======
-          "value": 0.521,
-          "$source": "signalk-victron-ble.D0:5B:3A:98:8A:90",
-          "timestamp": "2025-08-02T19:49:24.523778Z"
-        },
-        "power": {
-          "meta": {},
-          "value": 6.970980000000001,
-          "$source": "signalk-victron-ble.D0:5B:3A:98:8A:90",
-          "timestamp": "2025-08-02T19:49:24.523778Z"
->>>>>>> 7dd96537
+          "timestamp": "2025-08-02T22:39:30.909077Z"
         },
         "voltage": {
           "meta": {
@@ -743,11 +627,7 @@
           },
           "value": 13.38,
           "$source": "signalk-victron-ble.D0:5B:3A:98:8A:90",
-<<<<<<< HEAD
-          "timestamp": "2025-08-02T19:39:23.514780Z"
-=======
-          "timestamp": "2025-08-02T19:49:24.523778Z"
->>>>>>> 7dd96537
+          "timestamp": "2025-08-02T22:39:30.909077Z"
         }
       }
     }
