--- conflicted
+++ resolved
@@ -32,11 +32,7 @@
         "maximum": 2
       },
       "$source": "defaults",
-<<<<<<< HEAD
-      "timestamp": "2025-08-03T00:10:14.700Z"
-=======
       "timestamp": "2025-08-03T12:38:40.410Z"
->>>>>>> 8eb4eab1
     },
     "length": {
       "meta": {
@@ -63,11 +59,7 @@
         "overall": 13
       },
       "$source": "defaults",
-<<<<<<< HEAD
-      "timestamp": "2025-08-03T00:10:14.700Z"
-=======
       "timestamp": "2025-08-03T12:38:40.410Z"
->>>>>>> 8eb4eab1
     },
     "beam": {
       "meta": {
@@ -76,11 +68,7 @@
       },
       "value": 4,
       "$source": "defaults",
-<<<<<<< HEAD
-      "timestamp": "2025-08-03T00:10:14.700Z"
-=======
       "timestamp": "2025-08-03T12:38:40.410Z"
->>>>>>> 8eb4eab1
     },
     "airHeight": {
       "meta": {
@@ -89,11 +77,7 @@
       },
       "value": 20,
       "$source": "defaults",
-<<<<<<< HEAD
-      "timestamp": "2025-08-03T00:10:14.700Z"
-=======
       "timestamp": "2025-08-03T12:38:40.410Z"
->>>>>>> 8eb4eab1
     },
     "aisShipType": {
       "meta": {
@@ -114,12 +98,6 @@
         "id": 36
       },
       "$source": "defaults",
-<<<<<<< HEAD
-      "timestamp": "2025-08-03T00:10:14.700Z"
-    }
-  },
-  "navigation": {
-=======
       "timestamp": "2025-08-03T12:38:40.410Z"
     }
   },
@@ -129,9 +107,9 @@
         "units": "rad/s",
         "description": "Rate of turn (+ve is change to starboard). If the value is AIS RIGHT or LEFT, set to +-0.0206 rads and add warning in notifications"
       },
-      "value": -0.02617331,
+      "value": -0.00210919,
       "$source": "can0.2",
-      "timestamp": "2025-08-03T16:53:02.438Z",
+      "timestamp": "2025-08-03T17:03:03.387Z",
       "pgn": 127251
     },
     "headingMagnetic": {
@@ -139,14 +117,14 @@
         "units": "rad",
         "description": "Current magnetic heading of the vessel, equals 'headingCompass adjusted for magneticDeviation'"
       },
-      "value": 4.8025,
+      "value": 4.733,
       "$source": "can0.2",
-      "timestamp": "2025-08-03T16:53:02.463Z",
+      "timestamp": "2025-08-03T17:03:03.362Z",
       "values": {
         "can0.2": {
-          "value": 4.8025,
+          "value": 4.733,
           "pgn": 127250,
-          "timestamp": "2025-08-03T16:53:02.463Z"
+          "timestamp": "2025-08-03T17:03:03.362Z"
         },
         "tacktick.II": {
           "value": 2.5307274159696176,
@@ -156,7 +134,6 @@
       },
       "pgn": 127250
     },
->>>>>>> 8eb4eab1
     "position": {
       "meta": {
         "description": "The position of the vessel in 2 or 3 dimensions (WGS84 datum)",
@@ -181,43 +158,35 @@
         }
       },
       "value": {
-<<<<<<< HEAD
-        "longitude": -119.69176216666666,
-        "latitude": 34.407197833333335
-      },
-      "$source": "ais.GP",
-      "timestamp": "2025-08-03T02:34:23.000Z",
-      "sentence": "RMC"
-=======
-        "longitude": -119.955426,
-        "latitude": 34.0526065
-      },
-      "$source": "ais.GP",
-      "timestamp": "2025-08-03T16:53:02.000Z",
-      "sentence": "GGA",
+        "longitude": -119.9576,
+        "latitude": 34.052883333333334
+      },
+      "$source": "tacktick.II",
+      "timestamp": "2025-08-03T17:03:02.000Z",
+      "sentence": "RMC",
       "values": {
         "ais.GP": {
           "value": {
-            "longitude": -119.955426,
-            "latitude": 34.0526065
+            "longitude": -119.9576105,
+            "latitude": 34.05289533333333
           },
           "sentence": "GGA",
-          "timestamp": "2025-08-03T16:53:02.000Z"
+          "timestamp": "2025-08-03T17:03:03.000Z"
         },
         "tacktick.II": {
           "value": {
-            "longitude": -119.95541666666666,
-            "latitude": 34.0526
-          },
-          "timestamp": "2025-08-03T16:53:01.000Z",
-          "sentence": "GLL"
+            "longitude": -119.9576,
+            "latitude": 34.052883333333334
+          },
+          "timestamp": "2025-08-03T17:03:02.000Z",
+          "sentence": "RMC"
         },
         "opencon.EC": {
           "value": {
-            "longitude": -119.95543333333333,
-            "latitude": 34.052616666666665
-          },
-          "timestamp": "2025-08-03T16:53:01.000Z",
+            "longitude": -119.95761666666667,
+            "latitude": 34.0529
+          },
+          "timestamp": "2025-08-03T17:03:02.000Z",
           "sentence": "RMC"
         }
       }
@@ -230,16 +199,16 @@
         },
         "value": 0,
         "$source": "can0.0",
-        "timestamp": "2025-08-03T16:53:02.369Z",
+        "timestamp": "2025-08-03T17:03:03.108Z",
         "values": {
           "can0.0": {
             "value": 0,
             "pgn": 128275,
-            "timestamp": "2025-08-03T16:53:02.369Z"
+            "timestamp": "2025-08-03T17:03:03.108Z"
           },
           "tacktick.II": {
             "value": 23335.20001969491,
-            "timestamp": "2025-08-03T16:53:02.150Z",
+            "timestamp": "2025-08-03T17:03:02.931Z",
             "sentence": "VLW"
           }
         },
@@ -253,163 +222,349 @@
       },
       "value": 0,
       "$source": "can0.0",
-      "timestamp": "2025-08-03T16:53:02.369Z",
+      "timestamp": "2025-08-03T17:03:03.108Z",
       "values": {
         "can0.0": {
           "value": 0,
           "pgn": 128275,
-          "timestamp": "2025-08-03T16:53:02.369Z"
+          "timestamp": "2025-08-03T17:03:03.108Z"
         },
         "tacktick.II": {
           "value": 15973500.013481634,
-          "timestamp": "2025-08-03T16:53:02.150Z",
+          "timestamp": "2025-08-03T17:03:02.931Z",
           "sentence": "VLW"
         }
       },
       "pgn": 128275
->>>>>>> 8eb4eab1
     },
     "courseOverGroundTrue": {
       "meta": {
         "units": "rad",
         "description": "Course over ground (true)"
       },
-      "value": null,
-      "$source": "ais.GP",
-<<<<<<< HEAD
-      "timestamp": "2025-08-03T02:34:23.000Z",
-      "sentence": "RMC"
-=======
-      "timestamp": "2025-08-03T16:53:02.000Z",
+      "value": 4.729842273984596,
+      "$source": "tacktick.II",
+      "timestamp": "2025-08-03T17:03:02.000Z",
       "sentence": "RMC",
       "values": {
         "ais.GP": {
           "value": null,
           "sentence": "RMC",
-          "timestamp": "2025-08-03T16:53:02.000Z"
+          "timestamp": "2025-08-03T17:03:03.000Z"
         },
         "tacktick.II": {
-          "value": null,
-          "timestamp": "2025-08-03T16:52:59.000Z",
+          "value": 4.729842273984596,
+          "timestamp": "2025-08-03T17:03:02.000Z",
           "sentence": "RMC"
         },
         "opencon.EC": {
           "value": 4.729842273984596,
-          "timestamp": "2025-08-03T16:53:01.000Z",
-          "sentence": "RMC"
-        }
-      }
->>>>>>> 8eb4eab1
+          "timestamp": "2025-08-03T17:03:02.000Z",
+          "sentence": "RMC"
+        }
+      }
     },
     "speedOverGround": {
       "meta": {
         "units": "m/s",
         "description": "Vessel speed over ground. If converting from AIS 'HIGH' value, set to 102.2 (Ais max value) and add warning in notifications"
       },
-<<<<<<< HEAD
-      "value": 0.02263556128989775,
-      "$source": "ais.GP",
-      "timestamp": "2025-08-03T02:34:23.000Z",
-      "sentence": "RMC"
-=======
-      "value": 0.2829445161237219,
-      "$source": "ais.GP",
-      "timestamp": "2025-08-03T16:53:02.000Z",
+      "value": 0.20577782990816137,
+      "$source": "tacktick.II",
+      "timestamp": "2025-08-03T17:03:02.000Z",
       "sentence": "RMC",
       "values": {
         "ais.GP": {
-          "value": 0.2829445161237219,
+          "value": 0.35033675541864473,
           "sentence": "RMC",
-          "timestamp": "2025-08-03T16:53:02.000Z"
+          "timestamp": "2025-08-03T17:03:03.000Z"
         },
         "tacktick.II": {
-          "value": null,
-          "timestamp": "2025-08-03T16:52:59.000Z",
+          "value": 0.20577782990816137,
+          "timestamp": "2025-08-03T17:03:02.000Z",
           "sentence": "RMC"
         },
         "opencon.EC": {
-          "value": 0.5026123495506841,
-          "timestamp": "2025-08-03T16:53:01.000Z",
-          "sentence": "RMC"
-        }
-      }
->>>>>>> 8eb4eab1
+          "value": 0.26185228855813536,
+          "timestamp": "2025-08-03T17:03:02.000Z",
+          "sentence": "RMC"
+        }
+      }
     },
     "magneticVariation": {
       "meta": {
         "units": "rad",
         "description": "The magnetic variation (declination) at the current position that must be added to the magnetic heading to derive the true heading. Easterly variations are positive and Westerly variations are negative (in Radians)."
       },
-      "value": null,
-      "$source": "ais.GP",
-<<<<<<< HEAD
-      "timestamp": "2025-08-03T02:34:23.000Z",
-      "sentence": "RMC"
-=======
-      "timestamp": "2025-08-03T16:53:02.000Z",
+      "value": -0.24434609533499757,
+      "$source": "tacktick.II",
+      "timestamp": "2025-08-03T17:03:02.000Z",
       "sentence": "RMC",
       "values": {
         "ais.GP": {
           "value": null,
           "sentence": "RMC",
-          "timestamp": "2025-08-03T16:53:02.000Z"
+          "timestamp": "2025-08-03T17:03:03.000Z"
         },
         "tacktick.II": {
           "value": -0.24434609533499757,
-          "timestamp": "2025-08-03T16:52:59.000Z",
+          "timestamp": "2025-08-03T17:03:02.000Z",
           "sentence": "RMC"
         },
         "opencon.EC": {
           "value": -0.24434609533499757,
-          "timestamp": "2025-08-03T16:53:01.000Z",
-          "sentence": "RMC"
-        }
-      }
->>>>>>> 8eb4eab1
+          "timestamp": "2025-08-03T17:03:02.000Z",
+          "sentence": "RMC"
+        }
+      }
     },
     "magneticVariationAgeOfService": {
       "meta": {
         "units": "s",
         "description": "Seconds since the 1st Jan 1970 that the variation calculation was made"
       },
-<<<<<<< HEAD
-      "value": 1754188463,
-      "$source": "ais.GP",
-      "timestamp": "2025-08-03T02:34:23.000Z",
-      "sentence": "RMC"
-=======
-      "value": 1754239982,
-      "$source": "ais.GP",
-      "timestamp": "2025-08-03T16:53:02.000Z",
+      "value": 1754240582,
+      "$source": "tacktick.II",
+      "timestamp": "2025-08-03T17:03:02.000Z",
       "sentence": "RMC",
       "values": {
         "ais.GP": {
-          "value": 1754239982,
+          "value": 1754240583,
           "sentence": "RMC",
-          "timestamp": "2025-08-03T16:53:02.000Z"
+          "timestamp": "2025-08-03T17:03:03.000Z"
         },
         "tacktick.II": {
-          "value": 1754239979,
-          "timestamp": "2025-08-03T16:52:59.000Z",
+          "value": 1754240582,
+          "timestamp": "2025-08-03T17:03:02.000Z",
           "sentence": "RMC"
         },
         "opencon.EC": {
-          "value": 1754239981,
-          "timestamp": "2025-08-03T16:53:01.000Z",
-          "sentence": "RMC"
-        }
-      }
->>>>>>> 8eb4eab1
+          "value": 1754240582,
+          "timestamp": "2025-08-03T17:03:02.000Z",
+          "sentence": "RMC"
+        }
+      }
     },
     "datetime": {
       "meta": {
         "description": "Time and Date from the GNSS Positioning System"
       },
-<<<<<<< HEAD
-      "value": "2025-08-03T02:34:23.000Z",
-      "$source": "ais.GP",
-      "timestamp": "2025-08-03T02:34:23.000Z",
-      "sentence": "RMC"
+      "value": "2025-08-03T17:03:02.000Z",
+      "$source": "tacktick.II",
+      "timestamp": "2025-08-03T17:03:02.000Z",
+      "sentence": "RMC",
+      "values": {
+        "ais.GP": {
+          "value": "2025-08-03T17:03:03.000Z",
+          "sentence": "RMC",
+          "timestamp": "2025-08-03T17:03:03.000Z"
+        },
+        "tacktick.II": {
+          "value": "2025-08-03T17:03:02.000Z",
+          "timestamp": "2025-08-03T17:03:02.000Z",
+          "sentence": "RMC"
+        },
+        "furuno.GP": {
+          "value": "2000-12-31T14:21:21.000Z",
+          "timestamp": "2025-08-03T14:21:15.781Z",
+          "sentence": "ZDA"
+        },
+        "opencon.EC": {
+          "value": "2025-08-03T17:03:02.000Z",
+          "timestamp": "2025-08-03T17:03:02.000Z",
+          "sentence": "RMC"
+        }
+      }
+    },
+    "gnss": {
+      "methodQuality": {
+        "meta": {
+          "description": "Quality of the satellite fix"
+        },
+        "value": "GNSS Fix",
+        "$source": "ais.GP",
+        "timestamp": "2025-08-03T17:03:03.000Z",
+        "sentence": "GGA"
+      },
+      "satellites": {
+        "meta": {
+          "description": "Number of satellites"
+        },
+        "value": 7,
+        "$source": "ais.GP",
+        "timestamp": "2025-08-03T17:03:03.000Z",
+        "sentence": "GGA"
+      },
+      "antennaAltitude": {
+        "meta": {
+          "units": "m",
+          "description": "Altitude of antenna"
+        },
+        "value": 2.4,
+        "$source": "ais.GP",
+        "timestamp": "2025-08-03T17:03:03.000Z",
+        "sentence": "GGA"
+      },
+      "horizontalDilution": {
+        "meta": {
+          "description": "Horizontal Dilution of Precision"
+        },
+        "value": 1.49,
+        "$source": "ais.GP",
+        "timestamp": "2025-08-03T17:03:03.000Z",
+        "sentence": "GGA"
+      },
+      "differentialAge": {
+        "meta": {
+          "units": "s",
+          "description": "Age of DGPS data"
+        },
+        "value": 0,
+        "$source": "ais.GP",
+        "timestamp": "2025-08-03T17:03:03.000Z",
+        "sentence": "GGA"
+      },
+      "differentialReference": {
+        "meta": {
+          "description": "ID of DGPS base station"
+        },
+        "value": 0,
+        "$source": "ais.GP",
+        "timestamp": "2025-08-03T17:03:03.000Z",
+        "sentence": "GGA"
+      }
+    },
+    "speedThroughWater": {
+      "meta": {
+        "units": "m/s",
+        "description": "Vessel speed through the water"
+      },
+      "value": 0,
+      "$source": "tacktick.II",
+      "timestamp": "2025-08-03T17:03:02.931Z",
+      "sentence": "VHW"
+    },
+    "headingTrue": {
+      "meta": {
+        "units": "rad",
+        "description": "The current true north heading of the vessel, equals 'headingMagnetic adjusted for magneticVariation'"
+      },
+      "value": 2.28638132063462,
+      "$source": "tacktick.II",
+      "timestamp": "2025-08-03T14:13:01.691Z",
+      "sentence": "HDG"
+    },
+    "courseRhumbline": {
+      "nextPoint": {
+        "position": {
+          "meta": {},
+          "value": {
+            "longitude": -119.97703333333334,
+            "latitude": 34.021316666666664
+          },
+          "$source": "opencon.EC",
+          "timestamp": "2025-08-03T17:03:02.973Z",
+          "sentence": "RMB"
+        },
+        "bearingTrue": {
+          "meta": {},
+          "value": 3.61288391233075,
+          "$source": "opencon.EC",
+          "timestamp": "2025-08-03T17:03:02.973Z",
+          "sentence": "RMB"
+        },
+        "velocityMadeGood": {
+          "meta": {},
+          "value": 0.11472114017379996,
+          "$source": "opencon.EC",
+          "timestamp": "2025-08-03T17:03:02.973Z",
+          "sentence": "RMB"
+        },
+        "distance": {
+          "meta": {},
+          "value": 3937.352003323125,
+          "$source": "opencon.EC",
+          "timestamp": "2025-08-03T17:03:02.973Z",
+          "sentence": "RMB"
+        },
+        "ID": {
+          "meta": {},
+          "value": "002",
+          "$source": "opencon.EC",
+          "timestamp": "2025-08-03T17:03:02.974Z",
+          "sentence": "APB"
+        }
+      },
+      "crossTrackError": {
+        "meta": {
+          "units": "m",
+          "description": "The distance from the vessel's present position to the closest point on a line (track) between previousPoint and nextPoint. A negative number indicates that the vessel is currently to the left of this line (and thus must steer right to compensate), a positive number means the vessel is to the right of the line (steer left to compensate)."
+        },
+        "value": 461.1480003892089,
+        "$source": "opencon.EC",
+        "timestamp": "2025-08-03T17:03:02.974Z",
+        "sentence": "XTE"
+      },
+      "bearingTrackTrue": {
+        "meta": {
+          "units": "rad",
+          "description": "The bearing of a line between previousPoint and nextPoint, relative to true north."
+        },
+        "value": 3.7302049446765966,
+        "$source": "opencon.EC",
+        "timestamp": "2025-08-03T17:03:02.974Z",
+        "sentence": "APB"
+      },
+      "bearingOriginToDestinationTrue": {
+        "meta": {},
+        "value": 3.7302049446765966,
+        "$source": "opencon.EC",
+        "timestamp": "2025-08-03T17:03:02.974Z",
+        "sentence": "APB"
+      },
+      "bearingToDestinationTrue": {
+        "meta": {},
+        "value": 3.61288391233075,
+        "$source": "opencon.EC",
+        "timestamp": "2025-08-03T17:03:02.974Z",
+        "sentence": "APB"
+      }
+    }
+  },
+  "steering": {
+    "rudderAngle": {
+      "meta": {
+        "units": "rad",
+        "description": "Data should be of type number."
+      },
+      "value": -0.008,
+      "$source": "can0.0",
+      "timestamp": "2025-08-03T17:03:03.261Z",
+      "pgn": 127245
+    },
+    "autopilot": {
+      "target": {
+        "headingMagnetic": {
+          "meta": {
+            "units": "rad",
+            "description": "Data should be of type number."
+          },
+          "value": 4.8346,
+          "$source": "can0.0",
+          "timestamp": "2025-08-03T17:03:02.981Z",
+          "pgn": 127237
+        },
+        "headingTrue": {
+          "meta": {
+            "units": "rad",
+            "description": "Data should be of type number."
+          },
+          "value": 3.61288391233075,
+          "$source": "opencon.EC",
+          "timestamp": "2025-08-03T17:03:02.974Z",
+          "sentence": "APB"
+        }
+      }
     }
   },
   "electrical": {
@@ -421,302 +576,27 @@
               "units": "C",
               "description": "Data should be of type number."
             },
-            "value": 0,
+            "value": -124200,
             "$source": "signalk-victron-ble.D0:5B:3A:98:8A:90",
-            "timestamp": "2025-08-03T02:34:22.589449Z"
+            "timestamp": "2025-08-03T17:03:02.927746Z"
           },
           "stateOfCharge": {
             "meta": {
               "units": "ratio",
               "description": "Data should be of type number."
             },
-            "value": 1,
+            "value": 0.914,
             "$source": "signalk-victron-ble.D0:5B:3A:98:8A:90",
-            "timestamp": "2025-08-03T02:34:22.589449Z"
-          }
-        },
-        "current": {
-          "meta": {
-            "units": "A",
-            "description": "Current flowing out (+ve) or in (-ve) to the device"
-          },
-          "value": 0.478,
-          "$source": "signalk-victron-ble.D0:5B:3A:98:8A:90",
-          "timestamp": "2025-08-03T02:34:22.589449Z"
-        },
-        "power": {
-          "meta": {},
-          "value": 6.38608,
-          "$source": "signalk-victron-ble.D0:5B:3A:98:8A:90",
-          "timestamp": "2025-08-03T02:34:22.589449Z"
-        },
-        "voltage": {
-          "meta": {
-            "units": "V",
-            "description": "Voltage measured at or as close as possible to the device"
-          },
-          "value": 13.36,
-          "$source": "signalk-victron-ble.D0:5B:3A:98:8A:90",
-          "timestamp": "2025-08-03T02:34:22.589449Z"
-        }
-      }
-    }
-  },
-  "validation": {
-    "NOTIFICATIONS": {
-      "meta": {},
-      "value": "0d9d6da6-6566-4705-be2f-6f22a713857f",
-      "$source": "OpenPlotter",
-      "timestamp": "2025-08-03T01:53:14.672Z"
-=======
-      "value": "2025-08-03T16:53:02.000Z",
-      "$source": "ais.GP",
-      "timestamp": "2025-08-03T16:53:02.000Z",
-      "sentence": "RMC",
-      "values": {
-        "ais.GP": {
-          "value": "2025-08-03T16:53:02.000Z",
-          "sentence": "RMC",
-          "timestamp": "2025-08-03T16:53:02.000Z"
-        },
-        "tacktick.II": {
-          "value": "2025-08-03T16:52:59.000Z",
-          "timestamp": "2025-08-03T16:52:59.000Z",
-          "sentence": "RMC"
-        },
-        "furuno.GP": {
-          "value": "2000-12-31T14:21:21.000Z",
-          "timestamp": "2025-08-03T14:21:15.781Z",
-          "sentence": "ZDA"
-        },
-        "opencon.EC": {
-          "value": "2025-08-03T16:53:01.000Z",
-          "timestamp": "2025-08-03T16:53:01.000Z",
-          "sentence": "RMC"
-        }
-      }
-    },
-    "gnss": {
-      "methodQuality": {
-        "meta": {
-          "description": "Quality of the satellite fix"
-        },
-        "value": "GNSS Fix",
-        "$source": "ais.GP",
-        "timestamp": "2025-08-03T16:53:02.000Z",
-        "sentence": "GGA"
-      },
-      "satellites": {
-        "meta": {
-          "description": "Number of satellites"
-        },
-        "value": 7,
-        "$source": "ais.GP",
-        "timestamp": "2025-08-03T16:53:02.000Z",
-        "sentence": "GGA"
-      },
-      "antennaAltitude": {
-        "meta": {
-          "units": "m",
-          "description": "Altitude of antenna"
-        },
-        "value": -1.8,
-        "$source": "ais.GP",
-        "timestamp": "2025-08-03T16:53:02.000Z",
-        "sentence": "GGA"
-      },
-      "horizontalDilution": {
-        "meta": {
-          "description": "Horizontal Dilution of Precision"
-        },
-        "value": 1.53,
-        "$source": "ais.GP",
-        "timestamp": "2025-08-03T16:53:02.000Z",
-        "sentence": "GGA"
-      },
-      "differentialAge": {
-        "meta": {
-          "units": "s",
-          "description": "Age of DGPS data"
-        },
-        "value": 0,
-        "$source": "ais.GP",
-        "timestamp": "2025-08-03T16:53:02.000Z",
-        "sentence": "GGA"
-      },
-      "differentialReference": {
-        "meta": {
-          "description": "ID of DGPS base station"
-        },
-        "value": 0,
-        "$source": "ais.GP",
-        "timestamp": "2025-08-03T16:53:02.000Z",
-        "sentence": "GGA"
-      }
-    },
-    "speedThroughWater": {
-      "meta": {
-        "units": "m/s",
-        "description": "Vessel speed through the water"
-      },
-      "value": 0,
-      "$source": "tacktick.II",
-      "timestamp": "2025-08-03T16:53:02.150Z",
-      "sentence": "VHW"
-    },
-    "headingTrue": {
-      "meta": {
-        "units": "rad",
-        "description": "The current true north heading of the vessel, equals 'headingMagnetic adjusted for magneticVariation'"
-      },
-      "value": 2.28638132063462,
-      "$source": "tacktick.II",
-      "timestamp": "2025-08-03T14:13:01.691Z",
-      "sentence": "HDG"
-    },
-    "courseRhumbline": {
-      "nextPoint": {
-        "position": {
-          "meta": {},
-          "value": {
-            "longitude": -119.97703333333334,
-            "latitude": 34.021316666666664
-          },
-          "$source": "opencon.EC",
-          "timestamp": "2025-08-03T16:53:01.972Z",
-          "sentence": "RMB"
-        },
-        "bearingTrue": {
-          "meta": {},
-          "value": 3.6611946260369836,
-          "$source": "opencon.EC",
-          "timestamp": "2025-08-03T16:53:01.972Z",
-          "sentence": "RMB"
-        },
-        "velocityMadeGood": {
-          "meta": {},
-          "value": 0.2417889501420896,
-          "$source": "opencon.EC",
-          "timestamp": "2025-08-03T16:53:01.972Z",
-          "sentence": "RMB"
-        },
-        "distance": {
-          "meta": {},
-          "value": 4005.8760033809585,
-          "$source": "opencon.EC",
-          "timestamp": "2025-08-03T16:53:01.972Z",
-          "sentence": "RMB"
-        },
-        "ID": {
-          "meta": {},
-          "value": "002",
-          "$source": "opencon.EC",
-          "timestamp": "2025-08-03T16:53:01.973Z",
-          "sentence": "APB"
-        }
-      },
-      "crossTrackError": {
-        "meta": {
-          "units": "m",
-          "description": "The distance from the vessel's present position to the closest point on a line (track) between previousPoint and nextPoint. A negative number indicates that the vessel is currently to the left of this line (and thus must steer right to compensate), a positive number means the vessel is to the right of the line (steer left to compensate)."
-        },
-        "value": 275.9480002329001,
-        "$source": "opencon.EC",
-        "timestamp": "2025-08-03T16:53:01.974Z",
-        "sentence": "XTE"
-      },
-      "bearingTrackTrue": {
-        "meta": {
-          "units": "rad",
-          "description": "The bearing of a line between previousPoint and nextPoint, relative to true north."
-        },
-        "value": 3.7302049446765966,
-        "$source": "opencon.EC",
-        "timestamp": "2025-08-03T16:53:01.973Z",
-        "sentence": "APB"
-      },
-      "bearingOriginToDestinationTrue": {
-        "meta": {},
-        "value": 3.7302049446765966,
-        "$source": "opencon.EC",
-        "timestamp": "2025-08-03T16:53:01.973Z",
-        "sentence": "APB"
-      },
-      "bearingToDestinationTrue": {
-        "meta": {},
-        "value": 3.6611946260369836,
-        "$source": "opencon.EC",
-        "timestamp": "2025-08-03T16:53:01.973Z",
-        "sentence": "APB"
-      }
-    }
-  },
-  "steering": {
-    "rudderAngle": {
-      "meta": {
-        "units": "rad",
-        "description": "Data should be of type number."
-      },
-      "value": -0.0087,
-      "$source": "can0.0",
-      "timestamp": "2025-08-03T16:53:02.317Z",
-      "pgn": 127245
-    },
-    "autopilot": {
-      "target": {
-        "headingMagnetic": {
-          "meta": {
-            "units": "rad",
-            "description": "Data should be of type number."
-          },
-          "value": 4.8346,
-          "$source": "can0.0",
-          "timestamp": "2025-08-03T16:53:02.245Z",
-          "pgn": 127237
-        },
-        "headingTrue": {
-          "meta": {
-            "units": "rad",
-            "description": "Data should be of type number."
-          },
-          "value": 3.6611946260369836,
-          "$source": "opencon.EC",
-          "timestamp": "2025-08-03T16:53:01.973Z",
-          "sentence": "APB"
-        }
-      }
-    }
-  },
-  "electrical": {
-    "batteries": {
-      "house": {
-        "capacity": {
-          "dischargeSinceFull": {
-            "meta": {
-              "units": "C",
-              "description": "Data should be of type number."
-            },
-            "value": -118800,
-            "$source": "signalk-victron-ble.D0:5B:3A:98:8A:90",
-            "timestamp": "2025-08-03T16:53:01.978631Z"
-          },
-          "stateOfCharge": {
-            "meta": {
-              "units": "ratio",
-              "description": "Data should be of type number."
-            },
-            "value": 0.917,
-            "$source": "signalk-victron-ble.D0:5B:3A:98:8A:90",
-            "timestamp": "2025-08-03T16:53:01.978631Z"
+            "timestamp": "2025-08-03T17:03:02.927746Z"
           },
           "timeRemaining": {
             "meta": {
               "units": "s",
               "description": "Data should be of type number."
             },
-            "value": 56400,
+            "value": 67140,
             "$source": "signalk-victron-ble.D0:5B:3A:98:8A:90",
-            "timestamp": "2025-08-03T16:53:01.978631Z"
+            "timestamp": "2025-08-03T17:03:02.927746Z"
           }
         },
         "current": {
@@ -724,15 +604,15 @@
             "units": "A",
             "description": "Current flowing out (+ve) or in (-ve) to the device"
           },
-          "value": -10.046,
+          "value": -9.069,
           "$source": "signalk-victron-ble.D0:5B:3A:98:8A:90",
-          "timestamp": "2025-08-03T16:53:01.978631Z"
+          "timestamp": "2025-08-03T17:03:02.927746Z"
         },
         "power": {
           "meta": {},
-          "value": -126.37867999999999,
+          "value": -114.08802000000001,
           "$source": "signalk-victron-ble.D0:5B:3A:98:8A:90",
-          "timestamp": "2025-08-03T16:53:01.978631Z"
+          "timestamp": "2025-08-03T17:03:02.927746Z"
         },
         "voltage": {
           "meta": {
@@ -741,7 +621,7 @@
           },
           "value": 12.58,
           "$source": "signalk-victron-ble.D0:5B:3A:98:8A:90",
-          "timestamp": "2025-08-03T16:53:01.978631Z"
+          "timestamp": "2025-08-03T17:03:02.927746Z"
         }
       }
     }
@@ -761,9 +641,9 @@
           "units": "rad",
           "description": "Apparent wind angle, negative to port"
         },
-        "value": -0.47123889814606673,
+        "value": -0.19198621776321237,
         "$source": "tacktick.II",
-        "timestamp": "2025-08-03T16:53:02.478Z",
+        "timestamp": "2025-08-03T17:03:03.392Z",
         "sentence": "MWV"
       },
       "speedApparent": {
@@ -771,9 +651,9 @@
           "units": "m/s",
           "description": "Apparent wind speed"
         },
-        "value": 5.195890205181074,
+        "value": 5.504556950043316,
         "$source": "tacktick.II",
-        "timestamp": "2025-08-03T16:53:02.478Z",
+        "timestamp": "2025-08-03T17:03:03.392Z",
         "sentence": "MWV"
       },
       "speedTrue": {
@@ -781,9 +661,9 @@
           "units": "m/s",
           "description": "Wind speed over water (as calculated from speedApparent and vessel's speed through water)"
         },
-        "value": 5.144445747704034,
+        "value": 5.710334779951478,
         "$source": "tacktick.II",
-        "timestamp": "2025-08-03T16:53:02.478Z",
+        "timestamp": "2025-08-03T17:03:03.393Z",
         "sentence": "MWV"
       },
       "angleTrueWater": {
@@ -791,9 +671,9 @@
           "units": "rad",
           "description": "True wind angle based on speed through water, negative to port"
         },
-        "value": -0.47123889814606673,
+        "value": -0.20943951028714078,
         "$source": "tacktick.II",
-        "timestamp": "2025-08-03T16:53:02.478Z",
+        "timestamp": "2025-08-03T17:03:03.393Z",
         "sentence": "MWV"
       }
     },
@@ -803,9 +683,9 @@
           "units": "m",
           "description": "Depth below Transducer"
         },
-        "value": 40.2,
+        "value": 47.5,
         "$source": "tacktick.II",
-        "timestamp": "2025-08-03T16:53:02.377Z",
+        "timestamp": "2025-08-03T17:03:03.035Z",
         "sentence": "DPT"
       },
       "surfaceToTransducer": {
@@ -815,7 +695,7 @@
         },
         "value": 0.4,
         "$source": "tacktick.II",
-        "timestamp": "2025-08-03T16:53:02.377Z",
+        "timestamp": "2025-08-03T17:03:03.035Z",
         "sentence": "DPT"
       },
       "belowSurface": {
@@ -823,9 +703,9 @@
           "units": "m",
           "description": "Depth from surface"
         },
-        "value": 40.6,
+        "value": 47.9,
         "$source": "tacktick.II",
-        "timestamp": "2025-08-03T16:53:02.377Z",
+        "timestamp": "2025-08-03T17:03:03.035Z",
         "sentence": "DPT"
       }
     },
@@ -837,7 +717,7 @@
         },
         "value": 287.65,
         "$source": "tacktick.II",
-        "timestamp": "2025-08-03T16:53:02.377Z",
+        "timestamp": "2025-08-03T17:03:03.136Z",
         "sentence": "MTW"
       }
     }
@@ -847,16 +727,15 @@
       "meta": {},
       "value": null,
       "$source": "opencon.EC",
-      "timestamp": "2025-08-03T16:53:01.973Z",
+      "timestamp": "2025-08-03T17:03:02.974Z",
       "sentence": "APB"
     },
     "perpendicularPassed": {
       "meta": {},
       "value": null,
       "$source": "opencon.EC",
-      "timestamp": "2025-08-03T16:53:01.973Z",
+      "timestamp": "2025-08-03T17:03:02.974Z",
       "sentence": "APB"
->>>>>>> 8eb4eab1
     }
   }
 }