--- conflicted
+++ resolved
@@ -146,36 +146,20 @@
         }
       },
       "value": {
-<<<<<<< HEAD
-        "longitude": -119.691663,
-        "latitude": 34.407176166666666
+        "longitude": -119.691747,
+        "latitude": 34.4071825
       },
       "$source": "ais.GP",
-      "timestamp": "2025-08-02T19:09:24.000Z",
-=======
-        "longitude": -119.69177616666667,
-        "latitude": 34.40720483333333
-      },
-      "$source": "ais.GP",
-      "timestamp": "2025-08-02T19:19:23.000Z",
->>>>>>> a4118d37
-      "sentence": "GLL",
+      "timestamp": "2025-08-02T19:29:23.000Z",
+      "sentence": "RMC",
       "values": {
         "ais.GP": {
           "value": {
-<<<<<<< HEAD
-            "longitude": -119.691663,
-            "latitude": 34.407176166666666
-          },
-          "sentence": "GLL",
-          "timestamp": "2025-08-02T19:09:24.000Z"
-=======
-            "longitude": -119.69177616666667,
-            "latitude": 34.40720483333333
-          },
-          "sentence": "GLL",
-          "timestamp": "2025-08-02T19:19:23.000Z"
->>>>>>> a4118d37
+            "longitude": -119.691747,
+            "latitude": 34.4071825
+          },
+          "sentence": "RMC",
+          "timestamp": "2025-08-02T19:29:23.000Z"
         },
         "opencon.EC": {
           "value": {
@@ -202,21 +186,13 @@
       },
       "value": null,
       "$source": "ais.GP",
-<<<<<<< HEAD
-      "timestamp": "2025-08-02T19:09:24.000Z",
-=======
-      "timestamp": "2025-08-02T19:19:23.000Z",
->>>>>>> a4118d37
+      "timestamp": "2025-08-02T19:29:23.000Z",
       "sentence": "RMC",
       "values": {
         "ais.GP": {
           "value": null,
           "sentence": "RMC",
-<<<<<<< HEAD
-          "timestamp": "2025-08-02T19:09:24.000Z"
-=======
-          "timestamp": "2025-08-02T19:19:23.000Z"
->>>>>>> a4118d37
+          "timestamp": "2025-08-02T19:29:23.000Z"
         },
         "opencon.EC": {
           "value": 1.5862773976222804,
@@ -235,27 +211,15 @@
         "units": "m/s",
         "description": "Vessel speed over ground. If converting from AIS 'HIGH' value, set to 102.2 (Ais max value) and add warning in notifications"
       },
-<<<<<<< HEAD
-      "value": 0.3292445278530582,
+      "value": 0.10288891495408069,
       "$source": "ais.GP",
-      "timestamp": "2025-08-02T19:09:24.000Z",
+      "timestamp": "2025-08-02T19:29:23.000Z",
       "sentence": "RMC",
       "values": {
         "ais.GP": {
-          "value": 0.3292445278530582,
+          "value": 0.10288891495408069,
           "sentence": "RMC",
-          "timestamp": "2025-08-02T19:09:24.000Z"
-=======
-      "value": 0.10700447155224391,
-      "$source": "ais.GP",
-      "timestamp": "2025-08-02T19:19:23.000Z",
-      "sentence": "RMC",
-      "values": {
-        "ais.GP": {
-          "value": 0.10700447155224391,
-          "sentence": "RMC",
-          "timestamp": "2025-08-02T19:19:23.000Z"
->>>>>>> a4118d37
+          "timestamp": "2025-08-02T19:29:23.000Z"
         },
         "opencon.EC": {
           "value": 3.5563553453877987,
@@ -276,21 +240,13 @@
       },
       "value": null,
       "$source": "ais.GP",
-<<<<<<< HEAD
-      "timestamp": "2025-08-02T19:09:24.000Z",
-=======
-      "timestamp": "2025-08-02T19:19:23.000Z",
->>>>>>> a4118d37
+      "timestamp": "2025-08-02T19:29:23.000Z",
       "sentence": "RMC",
       "values": {
         "ais.GP": {
           "value": null,
           "sentence": "RMC",
-<<<<<<< HEAD
-          "timestamp": "2025-08-02T19:09:24.000Z"
-=======
-          "timestamp": "2025-08-02T19:19:23.000Z"
->>>>>>> a4118d37
+          "timestamp": "2025-08-02T19:29:23.000Z"
         },
         "opencon.EC": {
           "value": -0.24434609533499757,
@@ -309,65 +265,41 @@
         "units": "s",
         "description": "Seconds since the 1st Jan 1970 that the variation calculation was made"
       },
-<<<<<<< HEAD
-      "value": 1754161764,
+      "value": 1754162963,
       "$source": "ais.GP",
-      "timestamp": "2025-08-02T19:09:24.000Z",
+      "timestamp": "2025-08-02T19:29:23.000Z",
       "sentence": "RMC",
       "values": {
         "ais.GP": {
-          "value": 1754161764,
+          "value": 1754162963,
           "sentence": "RMC",
-          "timestamp": "2025-08-02T19:09:24.000Z"
-=======
-      "value": 1754162363,
+          "timestamp": "2025-08-02T19:29:23.000Z"
+        },
+        "opencon.EC": {
+          "value": 1754074388,
+          "timestamp": "2025-08-01T18:53:08.000Z",
+          "sentence": "RMC"
+        },
+        "tacktick.II": {
+          "value": 1754087406,
+          "timestamp": "2025-08-01T22:30:06.000Z",
+          "sentence": "RMC"
+        }
+      }
+    },
+    "datetime": {
+      "meta": {
+        "description": "Time and Date from the GNSS Positioning System"
+      },
+      "value": "2025-08-02T19:29:23.000Z",
       "$source": "ais.GP",
-      "timestamp": "2025-08-02T19:19:23.000Z",
+      "timestamp": "2025-08-02T19:29:23.000Z",
       "sentence": "RMC",
       "values": {
         "ais.GP": {
-          "value": 1754162363,
+          "value": "2025-08-02T19:29:23.000Z",
           "sentence": "RMC",
-          "timestamp": "2025-08-02T19:19:23.000Z"
->>>>>>> a4118d37
-        },
-        "opencon.EC": {
-          "value": 1754074388,
-          "timestamp": "2025-08-01T18:53:08.000Z",
-          "sentence": "RMC"
-        },
-        "tacktick.II": {
-          "value": 1754087406,
-          "timestamp": "2025-08-01T22:30:06.000Z",
-          "sentence": "RMC"
-        }
-      }
-    },
-    "datetime": {
-      "meta": {
-        "description": "Time and Date from the GNSS Positioning System"
-      },
-<<<<<<< HEAD
-      "value": "2025-08-02T19:09:24.000Z",
-      "$source": "ais.GP",
-      "timestamp": "2025-08-02T19:09:24.000Z",
-      "sentence": "RMC",
-      "values": {
-        "ais.GP": {
-          "value": "2025-08-02T19:09:24.000Z",
-          "sentence": "RMC",
-          "timestamp": "2025-08-02T19:09:24.000Z"
-=======
-      "value": "2025-08-02T19:19:23.000Z",
-      "$source": "ais.GP",
-      "timestamp": "2025-08-02T19:19:23.000Z",
-      "sentence": "RMC",
-      "values": {
-        "ais.GP": {
-          "value": "2025-08-02T19:19:23.000Z",
-          "sentence": "RMC",
-          "timestamp": "2025-08-02T19:19:23.000Z"
->>>>>>> a4118d37
+          "timestamp": "2025-08-02T19:29:23.000Z"
         },
         "opencon.EC": {
           "value": "2025-08-01T18:53:08.000Z",
@@ -393,26 +325,16 @@
         },
         "value": "DGNSS fix",
         "$source": "ais.GP",
-<<<<<<< HEAD
-        "timestamp": "2025-08-02T19:09:24.000Z",
-=======
-        "timestamp": "2025-08-02T19:19:23.000Z",
->>>>>>> a4118d37
+        "timestamp": "2025-08-02T19:29:22.000Z",
         "sentence": "GGA"
       },
       "satellites": {
         "meta": {
           "description": "Number of satellites"
         },
-<<<<<<< HEAD
-        "value": 11,
-        "$source": "ais.GP",
-        "timestamp": "2025-08-02T19:09:24.000Z",
-=======
         "value": 10,
         "$source": "ais.GP",
-        "timestamp": "2025-08-02T19:19:23.000Z",
->>>>>>> a4118d37
+        "timestamp": "2025-08-02T19:29:22.000Z",
         "sentence": "GGA"
       },
       "antennaAltitude": {
@@ -420,30 +342,18 @@
           "units": "m",
           "description": "Altitude of antenna"
         },
-<<<<<<< HEAD
-        "value": 7.6,
+        "value": 0.1,
         "$source": "ais.GP",
-        "timestamp": "2025-08-02T19:09:24.000Z",
-=======
-        "value": -10.3,
+        "timestamp": "2025-08-02T19:29:22.000Z",
+        "sentence": "GGA"
+      },
+      "horizontalDilution": {
+        "meta": {
+          "description": "Horizontal Dilution of Precision"
+        },
+        "value": 0.98,
         "$source": "ais.GP",
-        "timestamp": "2025-08-02T19:19:23.000Z",
->>>>>>> a4118d37
-        "sentence": "GGA"
-      },
-      "horizontalDilution": {
-        "meta": {
-          "description": "Horizontal Dilution of Precision"
-        },
-<<<<<<< HEAD
-        "value": 1.02,
-        "$source": "ais.GP",
-        "timestamp": "2025-08-02T19:09:24.000Z",
-=======
-        "value": 1.57,
-        "$source": "ais.GP",
-        "timestamp": "2025-08-02T19:19:23.000Z",
->>>>>>> a4118d37
+        "timestamp": "2025-08-02T19:29:22.000Z",
         "sentence": "GGA"
       },
       "differentialAge": {
@@ -453,11 +363,7 @@
         },
         "value": 0,
         "$source": "ais.GP",
-<<<<<<< HEAD
-        "timestamp": "2025-08-02T19:09:24.000Z",
-=======
-        "timestamp": "2025-08-02T19:19:23.000Z",
->>>>>>> a4118d37
+        "timestamp": "2025-08-02T19:29:22.000Z",
         "sentence": "GGA"
       },
       "differentialReference": {
@@ -466,11 +372,7 @@
         },
         "value": 0,
         "$source": "ais.GP",
-<<<<<<< HEAD
-        "timestamp": "2025-08-02T19:09:24.000Z",
-=======
-        "timestamp": "2025-08-02T19:19:23.000Z",
->>>>>>> a4118d37
+        "timestamp": "2025-08-02T19:29:22.000Z",
         "sentence": "GGA"
       }
     },
@@ -682,11 +584,7 @@
             },
             "value": 0,
             "$source": "signalk-victron-ble.D0:5B:3A:98:8A:90",
-<<<<<<< HEAD
-            "timestamp": "2025-08-02T19:09:24.145781Z"
-=======
-            "timestamp": "2025-08-02T19:19:23.326659Z"
->>>>>>> a4118d37
+            "timestamp": "2025-08-02T19:29:22.299271Z"
           },
           "stateOfCharge": {
             "meta": {
@@ -695,11 +593,7 @@
             },
             "value": 1,
             "$source": "signalk-victron-ble.D0:5B:3A:98:8A:90",
-<<<<<<< HEAD
-            "timestamp": "2025-08-02T19:09:24.145781Z"
-=======
-            "timestamp": "2025-08-02T19:19:23.326659Z"
->>>>>>> a4118d37
+            "timestamp": "2025-08-02T19:29:22.299271Z"
           },
           "timeRemaining": {
             "meta": {
@@ -716,42 +610,24 @@
             "units": "A",
             "description": "Current flowing out (+ve) or in (-ve) to the device"
           },
-<<<<<<< HEAD
-          "value": 0.793,
+          "value": 0.202,
           "$source": "signalk-victron-ble.D0:5B:3A:98:8A:90",
-          "timestamp": "2025-08-02T19:09:24.145781Z"
+          "timestamp": "2025-08-02T19:29:22.299271Z"
         },
         "power": {
           "meta": {},
-          "value": 10.6262,
+          "value": 2.6987200000000002,
           "$source": "signalk-victron-ble.D0:5B:3A:98:8A:90",
-          "timestamp": "2025-08-02T19:09:24.145781Z"
-=======
-          "value": 0.366,
-          "$source": "signalk-victron-ble.D0:5B:3A:98:8A:90",
-          "timestamp": "2025-08-02T19:19:23.326659Z"
-        },
-        "power": {
-          "meta": {},
-          "value": 4.89708,
-          "$source": "signalk-victron-ble.D0:5B:3A:98:8A:90",
-          "timestamp": "2025-08-02T19:19:23.326659Z"
->>>>>>> a4118d37
+          "timestamp": "2025-08-02T19:29:22.299271Z"
         },
         "voltage": {
           "meta": {
             "units": "V",
             "description": "Voltage measured at or as close as possible to the device"
           },
-<<<<<<< HEAD
-          "value": 13.4,
+          "value": 13.36,
           "$source": "signalk-victron-ble.D0:5B:3A:98:8A:90",
-          "timestamp": "2025-08-02T19:09:24.145781Z"
-=======
-          "value": 13.38,
-          "$source": "signalk-victron-ble.D0:5B:3A:98:8A:90",
-          "timestamp": "2025-08-02T19:19:23.326659Z"
->>>>>>> a4118d37
+          "timestamp": "2025-08-02T19:29:22.299271Z"
         }
       }
     }
