--- conflicted
+++ resolved
@@ -184,47 +184,12 @@
         }
       },
       "value": {
-<<<<<<< HEAD
-        "longitude": -119.69173116666667,
-        "latitude": 34.407169333333336
-      },
-      "$source": "ais.GP",
-      "timestamp": "2025-08-02T22:49:31.000Z",
-      "sentence": "GLL",
-      "values": {
-        "ais.GP": {
-          "value": {
-            "longitude": -119.69173116666667,
-            "latitude": 34.407169333333336
-          },
-          "sentence": "GLL",
-          "timestamp": "2025-08-02T22:49:31.000Z"
-        },
-        "opencon.EC": {
-          "value": {
-            "longitude": -120.0033,
-            "latitude": 34.41635
-          },
-          "timestamp": "2025-08-01T18:53:08.000Z",
-          "sentence": "RMC"
-        },
-        "tacktick.II": {
-          "value": {
-            "longitude": -119.69171666666666,
-            "latitude": 34.4072
-          },
-          "timestamp": "2025-08-01T22:30:06.000Z",
-          "sentence": "GLL"
-        }
-      }
-=======
         "longitude": -119.69178066666667,
         "latitude": 34.40721216666667
       },
       "$source": "ais.GP",
       "timestamp": "2025-08-03T00:01:40.000Z",
       "sentence": "RMC"
->>>>>>> 69f236d7
     },
     "courseOverGroundTrue": {
       "meta": {
@@ -233,64 +198,18 @@
       },
       "value": null,
       "$source": "ais.GP",
-<<<<<<< HEAD
-      "timestamp": "2025-08-02T22:49:31.000Z",
-      "sentence": "RMC",
-      "values": {
-        "ais.GP": {
-          "value": null,
-          "sentence": "RMC",
-          "timestamp": "2025-08-02T22:49:31.000Z"
-        },
-        "opencon.EC": {
-          "value": 1.5862773976222804,
-          "timestamp": "2025-08-01T18:53:08.000Z",
-          "sentence": "RMC"
-        },
-        "tacktick.II": {
-          "value": null,
-          "timestamp": "2025-08-01T22:30:06.000Z",
-          "sentence": "RMC"
-        }
-      }
-=======
-      "timestamp": "2025-08-03T00:01:40.000Z",
-      "sentence": "RMC"
->>>>>>> 69f236d7
+      "timestamp": "2025-08-03T00:01:40.000Z",
+      "sentence": "RMC"
     },
     "speedOverGround": {
       "meta": {
         "units": "m/s",
         "description": "Vessel speed over ground. If converting from AIS 'HIGH' value, set to 102.2 (Ais max value) and add warning in notifications"
       },
-<<<<<<< HEAD
-      "value": 0.04835779002841792,
-      "$source": "ais.GP",
-      "timestamp": "2025-08-02T22:49:31.000Z",
-      "sentence": "RMC",
-      "values": {
-        "ais.GP": {
-          "value": 0.04835779002841792,
-          "sentence": "RMC",
-          "timestamp": "2025-08-02T22:49:31.000Z"
-        },
-        "opencon.EC": {
-          "value": 3.5563553453877987,
-          "timestamp": "2025-08-01T18:53:08.000Z",
-          "sentence": "RMC"
-        },
-        "tacktick.II": {
-          "value": null,
-          "timestamp": "2025-08-01T22:30:06.000Z",
-          "sentence": "RMC"
-        }
-      }
-=======
       "value": 0.02829445161237219,
       "$source": "ais.GP",
       "timestamp": "2025-08-03T00:01:40.000Z",
       "sentence": "RMC"
->>>>>>> 69f236d7
     },
     "magneticVariation": {
       "meta": {
@@ -299,328 +218,27 @@
       },
       "value": null,
       "$source": "ais.GP",
-<<<<<<< HEAD
-      "timestamp": "2025-08-02T22:49:31.000Z",
-      "sentence": "RMC",
-      "values": {
-        "ais.GP": {
-          "value": null,
-          "sentence": "RMC",
-          "timestamp": "2025-08-02T22:49:31.000Z"
-        },
-        "opencon.EC": {
-          "value": -0.24434609533499757,
-          "timestamp": "2025-08-01T18:53:08.000Z",
-          "sentence": "RMC"
-        },
-        "tacktick.II": {
-          "value": -0.24434609533499757,
-          "timestamp": "2025-08-01T22:30:06.000Z",
-          "sentence": "RMC"
-        }
-      }
-=======
-      "timestamp": "2025-08-03T00:01:40.000Z",
-      "sentence": "RMC"
->>>>>>> 69f236d7
+      "timestamp": "2025-08-03T00:01:40.000Z",
+      "sentence": "RMC"
     },
     "magneticVariationAgeOfService": {
       "meta": {
         "units": "s",
         "description": "Seconds since the 1st Jan 1970 that the variation calculation was made"
       },
-<<<<<<< HEAD
-      "value": 1754174971,
-      "$source": "ais.GP",
-      "timestamp": "2025-08-02T22:49:31.000Z",
-      "sentence": "RMC",
-      "values": {
-        "ais.GP": {
-          "value": 1754174971,
-          "sentence": "RMC",
-          "timestamp": "2025-08-02T22:49:31.000Z"
-        },
-        "opencon.EC": {
-          "value": 1754074388,
-          "timestamp": "2025-08-01T18:53:08.000Z",
-          "sentence": "RMC"
-        },
-        "tacktick.II": {
-          "value": 1754087406,
-          "timestamp": "2025-08-01T22:30:06.000Z",
-          "sentence": "RMC"
-        }
-      }
-=======
       "value": 1754179300,
       "$source": "ais.GP",
       "timestamp": "2025-08-03T00:01:40.000Z",
       "sentence": "RMC"
->>>>>>> 69f236d7
     },
     "datetime": {
       "meta": {
         "description": "Time and Date from the GNSS Positioning System"
       },
-<<<<<<< HEAD
-      "value": "2025-08-02T22:49:31.000Z",
-      "$source": "ais.GP",
-      "timestamp": "2025-08-02T22:49:31.000Z",
-      "sentence": "RMC",
-      "values": {
-        "ais.GP": {
-          "value": "2025-08-02T22:49:31.000Z",
-          "sentence": "RMC",
-          "timestamp": "2025-08-02T22:49:31.000Z"
-        },
-        "opencon.EC": {
-          "value": "2025-08-01T18:53:08.000Z",
-          "timestamp": "2025-08-01T18:53:08.000Z",
-          "sentence": "RMC"
-        },
-        "tacktick.II": {
-          "value": "2025-08-01T22:30:06.000Z",
-          "timestamp": "2025-08-01T22:30:06.000Z",
-          "sentence": "RMC"
-        },
-        "furuno.GP": {
-          "value": "2001-01-01T00:00:20.000Z",
-          "timestamp": "2025-08-01T06:43:59.931Z",
-          "sentence": "ZDA"
-        }
-      }
-    },
-    "gnss": {
-      "methodQuality": {
-        "meta": {
-          "description": "Quality of the satellite fix"
-        },
-        "value": "DGNSS fix",
-        "$source": "ais.GP",
-        "timestamp": "2025-08-02T22:49:31.000Z",
-        "sentence": "GGA"
-      },
-      "satellites": {
-        "meta": {
-          "description": "Number of satellites"
-        },
-        "value": 12,
-        "$source": "ais.GP",
-        "timestamp": "2025-08-02T22:49:31.000Z",
-        "sentence": "GGA"
-      },
-      "antennaAltitude": {
-        "meta": {
-          "units": "m",
-          "description": "Altitude of antenna"
-        },
-        "value": -6.7,
-        "$source": "ais.GP",
-        "timestamp": "2025-08-02T22:49:31.000Z",
-        "sentence": "GGA"
-      },
-      "horizontalDilution": {
-        "meta": {
-          "description": "Horizontal Dilution of Precision"
-        },
-        "value": 1.02,
-        "$source": "ais.GP",
-        "timestamp": "2025-08-02T22:49:31.000Z",
-        "sentence": "GGA"
-      },
-      "differentialAge": {
-        "meta": {
-          "units": "s",
-          "description": "Age of DGPS data"
-        },
-        "value": 0,
-        "$source": "ais.GP",
-        "timestamp": "2025-08-02T22:49:31.000Z",
-        "sentence": "GGA"
-      },
-      "differentialReference": {
-        "meta": {
-          "description": "ID of DGPS base station"
-        },
-        "value": 0,
-        "$source": "ais.GP",
-        "timestamp": "2025-08-02T22:49:31.000Z",
-        "sentence": "GGA"
-      }
-    },
-    "courseRhumbline": {
-      "nextPoint": {
-        "position": {
-          "meta": {},
-          "value": {
-            "longitude": -119.69158333333333,
-            "latitude": 34.371383333333334
-          },
-          "$source": "opencon.EC",
-          "timestamp": "2025-08-01T18:53:08.969Z",
-          "sentence": "RMB"
-        },
-        "bearingTrue": {
-          "meta": {},
-          "value": 1.7438631758208298,
-          "$source": "opencon.EC",
-          "timestamp": "2025-08-01T18:53:08.969Z",
-          "sentence": "RMB"
-        },
-        "velocityMadeGood": {
-          "meta": {},
-          "value": 3.512113111957544,
-          "$source": "opencon.EC",
-          "timestamp": "2025-08-01T18:53:08.969Z",
-          "sentence": "RMB"
-        },
-        "distance": {
-          "meta": {},
-          "value": 29067.140024532666,
-          "$source": "opencon.EC",
-          "timestamp": "2025-08-01T18:53:08.969Z",
-          "sentence": "RMB"
-        },
-        "ID": {
-          "meta": {},
-          "value": "004",
-          "$source": "opencon.EC",
-          "timestamp": "2025-08-01T18:53:08.970Z",
-          "sentence": "APB"
-        }
-      },
-      "crossTrackError": {
-        "meta": {
-          "units": "m",
-          "description": "The distance from the vessel's present position to the closest point on a line (track) between previousPoint and nextPoint. A negative number indicates that the vessel is currently to the left of this line (and thus must steer right to compensate), a positive number means the vessel is to the right of the line (steer left to compensate)."
-        },
-        "value": -3609.5480030464582,
-        "$source": "opencon.EC",
-        "timestamp": "2025-08-01T18:53:08.970Z",
-        "sentence": "XTE"
-      },
-      "bearingTrackTrue": {
-        "meta": {
-          "units": "rad",
-          "description": "The bearing of a line between previousPoint and nextPoint, relative to true north."
-        },
-        "value": 1.6191419474448374,
-        "$source": "opencon.EC",
-        "timestamp": "2025-08-01T18:53:08.970Z",
-        "sentence": "APB"
-      },
-      "bearingOriginToDestinationTrue": {
-        "meta": {},
-        "value": 1.6191419474448374,
-        "$source": "opencon.EC",
-        "timestamp": "2025-08-01T18:53:08.970Z",
-        "sentence": "APB"
-      },
-      "bearingToDestinationTrue": {
-        "meta": {},
-        "value": 1.7438631758208298,
-        "$source": "opencon.EC",
-        "timestamp": "2025-08-01T18:53:08.970Z",
-        "sentence": "APB"
-      }
-    },
-    "trip": {
-      "log": {
-        "meta": {
-          "units": "m",
-          "description": "Total distance traveled on this trip / since trip reset"
-        },
-        "value": 0,
-        "$source": "can0.0",
-        "timestamp": "2025-08-01T23:34:28.226Z",
-        "values": {
-          "can0.0": {
-            "value": 0,
-            "pgn": 128275,
-            "timestamp": "2025-08-01T23:34:28.226Z"
-          },
-          "tacktick.II": {
-            "value": 80747.20006815063,
-            "timestamp": "2025-08-01T22:30:07.279Z",
-            "sentence": "VLW"
-          }
-        },
-        "pgn": 128275
-      }
-    },
-    "log": {
-      "meta": {
-        "units": "m",
-        "description": "Total distance traveled"
-      },
-      "value": 0,
-      "$source": "can0.0",
-      "timestamp": "2025-08-01T23:34:28.226Z",
-      "values": {
-        "can0.0": {
-          "value": 0,
-          "pgn": 128275,
-          "timestamp": "2025-08-01T23:34:28.226Z"
-        },
-        "tacktick.II": {
-          "value": 15930904.013445681,
-          "timestamp": "2025-08-01T22:30:07.279Z",
-          "sentence": "VLW"
-        }
-      },
-      "pgn": 128275
-    },
-    "speedThroughWater": {
-      "meta": {
-        "units": "m/s",
-        "description": "Vessel speed through the water"
-      },
-      "value": 0,
-      "$source": "tacktick.II",
-      "timestamp": "2025-08-01T22:30:07.279Z",
-      "sentence": "VHW"
-    }
-  },
-  "steering": {
-    "rudderAngle": {
-      "meta": {
-        "units": "rad",
-        "description": "Data should be of type number."
-      },
-      "value": 0.0873,
-      "$source": "can0.0",
-      "timestamp": "2025-08-01T23:34:28.374Z",
-      "pgn": 127245
-    },
-    "autopilot": {
-      "target": {
-        "headingMagnetic": {
-          "meta": {
-            "units": "rad",
-            "description": "Data should be of type number."
-          },
-          "value": 1.1169,
-          "$source": "can0.0",
-          "timestamp": "2025-08-01T20:55:51.390Z",
-          "pgn": 127237
-        },
-        "headingTrue": {
-          "meta": {
-            "units": "rad",
-            "description": "Data should be of type number."
-          },
-          "value": 1.7438631758208298,
-          "$source": "opencon.EC",
-          "timestamp": "2025-08-01T18:53:08.970Z",
-          "sentence": "APB"
-        }
-      }
-=======
       "value": "2025-08-03T00:01:40.000Z",
       "$source": "ais.GP",
       "timestamp": "2025-08-03T00:01:40.000Z",
       "sentence": "RMC"
->>>>>>> 69f236d7
     }
   },
   "notifications": {
@@ -633,158 +251,7 @@
           "message": "A new version (2.14.4) of the server is available"
         },
         "$source": "signalk-server",
-<<<<<<< HEAD
-        "timestamp": "2025-08-02T02:41:37.767Z"
-      }
-    }
-  },
-  "electrical": {
-    "batteries": {
-      "house": {
-        "capacity": {
-          "dischargeSinceFull": {
-            "meta": {
-              "units": "C",
-              "description": "Data should be of type number."
-            },
-            "value": 0,
-            "$source": "signalk-victron-ble.D0:5B:3A:98:8A:90",
-            "timestamp": "2025-08-02T22:49:31.782741Z"
-          },
-          "stateOfCharge": {
-            "meta": {
-              "units": "ratio",
-              "description": "Data should be of type number."
-            },
-            "value": 1,
-            "$source": "signalk-victron-ble.D0:5B:3A:98:8A:90",
-            "timestamp": "2025-08-02T22:49:31.782741Z"
-          },
-          "timeRemaining": {
-            "meta": {
-              "units": "s",
-              "description": "Data should be of type number."
-            },
-            "value": 864000,
-            "$source": "signalk-victron-ble.D0:5B:3A:98:8A:90",
-            "timestamp": "2025-08-02T18:48:46.842017Z"
-          }
-        },
-        "current": {
-          "meta": {
-            "units": "A",
-            "description": "Current flowing out (+ve) or in (-ve) to the device"
-          },
-          "value": 0.577,
-          "$source": "signalk-victron-ble.D0:5B:3A:98:8A:90",
-          "timestamp": "2025-08-02T22:49:31.782741Z"
-        },
-        "power": {
-          "meta": {},
-          "value": 7.72603,
-          "$source": "signalk-victron-ble.D0:5B:3A:98:8A:90",
-          "timestamp": "2025-08-02T22:49:31.782741Z"
-        },
-        "voltage": {
-          "meta": {
-            "units": "V",
-            "description": "Voltage measured at or as close as possible to the device"
-          },
-          "value": 13.39,
-          "$source": "signalk-victron-ble.D0:5B:3A:98:8A:90",
-          "timestamp": "2025-08-02T22:49:31.782741Z"
-        }
-      }
-    }
-  },
-  "environment": {
-    "wind": {
-      "angleApparent": {
-        "meta": {
-          "units": "rad",
-          "description": "Apparent wind angle, negative to port"
-        },
-        "value": 0.12217304766749879,
-        "$source": "tacktick.II",
-        "timestamp": "2025-08-01T22:30:07.835Z",
-        "sentence": "MWV"
-      },
-      "speedApparent": {
-        "meta": {
-          "units": "m/s",
-          "description": "Apparent wind speed"
-        },
-        "value": 5.556001407520357,
-        "$source": "tacktick.II",
-        "timestamp": "2025-08-01T22:30:07.835Z",
-        "sentence": "MWV"
-      },
-      "speedTrue": {
-        "meta": {
-          "units": "m/s",
-          "description": "Wind speed over water (as calculated from speedApparent and vessel's speed through water)"
-        },
-        "value": 5.556001407520357,
-        "$source": "tacktick.II",
-        "timestamp": "2025-08-01T22:30:07.835Z",
-        "sentence": "MWV"
-      },
-      "angleTrueWater": {
-        "meta": {
-          "units": "rad",
-          "description": "True wind angle based on speed through water, negative to port"
-        },
-        "value": 0.174532925239284,
-        "$source": "tacktick.II",
-        "timestamp": "2025-08-01T22:30:07.835Z",
-        "sentence": "MWV"
-      }
-    },
-    "water": {
-      "temperature": {
-        "meta": {
-          "units": "K",
-          "description": "Current water temperature"
-        },
-        "value": 290.65,
-        "$source": "tacktick.II",
-        "timestamp": "2025-08-01T22:30:07.531Z",
-        "sentence": "MTW"
-      }
-    },
-    "depth": {
-      "belowTransducer": {
-        "meta": {
-          "units": "m",
-          "description": "Depth below Transducer"
-        },
-        "value": 4.8,
-        "$source": "tacktick.II",
-        "timestamp": "2025-08-01T22:30:07.435Z",
-        "sentence": "DPT"
-      },
-      "surfaceToTransducer": {
-        "meta": {
-          "units": "m",
-          "description": "Depth transducer is below the water surface"
-        },
-        "value": 0.4,
-        "$source": "tacktick.II",
-        "timestamp": "2025-08-01T22:30:07.435Z",
-        "sentence": "DPT"
-      },
-      "belowSurface": {
-        "meta": {
-          "units": "m",
-          "description": "Depth from surface"
-        },
-        "value": 5.2,
-        "$source": "tacktick.II",
-        "timestamp": "2025-08-01T22:30:07.435Z",
-        "sentence": "DPT"
-=======
         "timestamp": "2025-08-02T23:59:52.045Z"
->>>>>>> 69f236d7
       }
     }
   }
