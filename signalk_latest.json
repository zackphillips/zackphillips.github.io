--- conflicted
+++ resolved
@@ -146,36 +146,20 @@
         }
       },
       "value": {
-<<<<<<< HEAD
-        "longitude": -119.69174833333334,
-        "latitude": 34.4071935
-      },
-      "$source": "ais.GP",
-      "timestamp": "2025-08-02T19:39:24.000Z",
-=======
         "longitude": -119.6916965,
         "latitude": 34.4071975
       },
       "$source": "ais.GP",
       "timestamp": "2025-08-02T19:49:24.000Z",
->>>>>>> 7dd96537
       "sentence": "GLL",
       "values": {
         "ais.GP": {
           "value": {
-<<<<<<< HEAD
-            "longitude": -119.69174833333334,
-            "latitude": 34.4071935
-          },
-          "sentence": "GLL",
-          "timestamp": "2025-08-02T19:39:24.000Z"
-=======
             "longitude": -119.6916965,
             "latitude": 34.4071975
           },
           "sentence": "GLL",
           "timestamp": "2025-08-02T19:49:24.000Z"
->>>>>>> 7dd96537
         },
         "opencon.EC": {
           "value": {
@@ -202,21 +186,13 @@
       },
       "value": null,
       "$source": "ais.GP",
-<<<<<<< HEAD
-      "timestamp": "2025-08-02T19:39:24.000Z",
-=======
       "timestamp": "2025-08-02T19:49:24.000Z",
->>>>>>> 7dd96537
       "sentence": "RMC",
       "values": {
         "ais.GP": {
           "value": null,
           "sentence": "RMC",
-<<<<<<< HEAD
-          "timestamp": "2025-08-02T19:39:24.000Z"
-=======
           "timestamp": "2025-08-02T19:49:24.000Z"
->>>>>>> 7dd96537
         },
         "opencon.EC": {
           "value": 1.5862773976222804,
@@ -235,17 +211,6 @@
         "units": "m/s",
         "description": "Vessel speed over ground. If converting from AIS 'HIGH' value, set to 102.2 (Ais max value) and add warning in notifications"
       },
-<<<<<<< HEAD
-      "value": 0.023150005864668154,
-      "$source": "ais.GP",
-      "timestamp": "2025-08-02T19:39:24.000Z",
-      "sentence": "RMC",
-      "values": {
-        "ais.GP": {
-          "value": 0.023150005864668154,
-          "sentence": "RMC",
-          "timestamp": "2025-08-02T19:39:24.000Z"
-=======
       "value": 0.06790668386969326,
       "$source": "ais.GP",
       "timestamp": "2025-08-02T19:49:24.000Z",
@@ -255,7 +220,6 @@
           "value": 0.06790668386969326,
           "sentence": "RMC",
           "timestamp": "2025-08-02T19:49:24.000Z"
->>>>>>> 7dd96537
         },
         "opencon.EC": {
           "value": 3.5563553453877987,
@@ -276,21 +240,13 @@
       },
       "value": null,
       "$source": "ais.GP",
-<<<<<<< HEAD
-      "timestamp": "2025-08-02T19:39:24.000Z",
-=======
       "timestamp": "2025-08-02T19:49:24.000Z",
->>>>>>> 7dd96537
       "sentence": "RMC",
       "values": {
         "ais.GP": {
           "value": null,
           "sentence": "RMC",
-<<<<<<< HEAD
-          "timestamp": "2025-08-02T19:39:24.000Z"
-=======
           "timestamp": "2025-08-02T19:49:24.000Z"
->>>>>>> 7dd96537
         },
         "opencon.EC": {
           "value": -0.24434609533499757,
@@ -309,17 +265,6 @@
         "units": "s",
         "description": "Seconds since the 1st Jan 1970 that the variation calculation was made"
       },
-<<<<<<< HEAD
-      "value": 1754163564,
-      "$source": "ais.GP",
-      "timestamp": "2025-08-02T19:39:24.000Z",
-      "sentence": "RMC",
-      "values": {
-        "ais.GP": {
-          "value": 1754163564,
-          "sentence": "RMC",
-          "timestamp": "2025-08-02T19:39:24.000Z"
-=======
       "value": 1754164164,
       "$source": "ais.GP",
       "timestamp": "2025-08-02T19:49:24.000Z",
@@ -329,7 +274,6 @@
           "value": 1754164164,
           "sentence": "RMC",
           "timestamp": "2025-08-02T19:49:24.000Z"
->>>>>>> 7dd96537
         },
         "opencon.EC": {
           "value": 1754074388,
@@ -347,17 +291,6 @@
       "meta": {
         "description": "Time and Date from the GNSS Positioning System"
       },
-<<<<<<< HEAD
-      "value": "2025-08-02T19:39:24.000Z",
-      "$source": "ais.GP",
-      "timestamp": "2025-08-02T19:39:24.000Z",
-      "sentence": "RMC",
-      "values": {
-        "ais.GP": {
-          "value": "2025-08-02T19:39:24.000Z",
-          "sentence": "RMC",
-          "timestamp": "2025-08-02T19:39:24.000Z"
-=======
       "value": "2025-08-02T19:49:24.000Z",
       "$source": "ais.GP",
       "timestamp": "2025-08-02T19:49:24.000Z",
@@ -367,7 +300,6 @@
           "value": "2025-08-02T19:49:24.000Z",
           "sentence": "RMC",
           "timestamp": "2025-08-02T19:49:24.000Z"
->>>>>>> 7dd96537
         },
         "opencon.EC": {
           "value": "2025-08-01T18:53:08.000Z",
@@ -393,11 +325,7 @@
         },
         "value": "DGNSS fix",
         "$source": "ais.GP",
-<<<<<<< HEAD
-        "timestamp": "2025-08-02T19:39:24.000Z",
-=======
         "timestamp": "2025-08-02T19:49:24.000Z",
->>>>>>> 7dd96537
         "sentence": "GGA"
       },
       "satellites": {
@@ -406,11 +334,7 @@
         },
         "value": 11,
         "$source": "ais.GP",
-<<<<<<< HEAD
-        "timestamp": "2025-08-02T19:39:24.000Z",
-=======
         "timestamp": "2025-08-02T19:49:24.000Z",
->>>>>>> 7dd96537
         "sentence": "GGA"
       },
       "antennaAltitude": {
@@ -418,30 +342,18 @@
           "units": "m",
           "description": "Altitude of antenna"
         },
-<<<<<<< HEAD
-        "value": -1.9,
-        "$source": "ais.GP",
-        "timestamp": "2025-08-02T19:39:24.000Z",
-=======
         "value": -16.9,
         "$source": "ais.GP",
         "timestamp": "2025-08-02T19:49:24.000Z",
->>>>>>> 7dd96537
         "sentence": "GGA"
       },
       "horizontalDilution": {
         "meta": {
           "description": "Horizontal Dilution of Precision"
         },
-<<<<<<< HEAD
-        "value": 1.02,
-        "$source": "ais.GP",
-        "timestamp": "2025-08-02T19:39:24.000Z",
-=======
         "value": 1.04,
         "$source": "ais.GP",
         "timestamp": "2025-08-02T19:49:24.000Z",
->>>>>>> 7dd96537
         "sentence": "GGA"
       },
       "differentialAge": {
@@ -451,11 +363,7 @@
         },
         "value": 0,
         "$source": "ais.GP",
-<<<<<<< HEAD
-        "timestamp": "2025-08-02T19:39:24.000Z",
-=======
         "timestamp": "2025-08-02T19:49:24.000Z",
->>>>>>> 7dd96537
         "sentence": "GGA"
       },
       "differentialReference": {
@@ -464,11 +372,7 @@
         },
         "value": 0,
         "$source": "ais.GP",
-<<<<<<< HEAD
-        "timestamp": "2025-08-02T19:39:24.000Z",
-=======
         "timestamp": "2025-08-02T19:49:24.000Z",
->>>>>>> 7dd96537
         "sentence": "GGA"
       }
     },
@@ -680,11 +584,7 @@
             },
             "value": 0,
             "$source": "signalk-victron-ble.D0:5B:3A:98:8A:90",
-<<<<<<< HEAD
-            "timestamp": "2025-08-02T19:39:23.514780Z"
-=======
             "timestamp": "2025-08-02T19:49:24.523778Z"
->>>>>>> 7dd96537
           },
           "stateOfCharge": {
             "meta": {
@@ -693,11 +593,7 @@
             },
             "value": 1,
             "$source": "signalk-victron-ble.D0:5B:3A:98:8A:90",
-<<<<<<< HEAD
-            "timestamp": "2025-08-02T19:39:23.514780Z"
-=======
             "timestamp": "2025-08-02T19:49:24.523778Z"
->>>>>>> 7dd96537
           },
           "timeRemaining": {
             "meta": {
@@ -714,17 +610,6 @@
             "units": "A",
             "description": "Current flowing out (+ve) or in (-ve) to the device"
           },
-<<<<<<< HEAD
-          "value": 0.577,
-          "$source": "signalk-victron-ble.D0:5B:3A:98:8A:90",
-          "timestamp": "2025-08-02T19:39:23.514780Z"
-        },
-        "power": {
-          "meta": {},
-          "value": 7.72026,
-          "$source": "signalk-victron-ble.D0:5B:3A:98:8A:90",
-          "timestamp": "2025-08-02T19:39:23.514780Z"
-=======
           "value": 0.521,
           "$source": "signalk-victron-ble.D0:5B:3A:98:8A:90",
           "timestamp": "2025-08-02T19:49:24.523778Z"
@@ -734,7 +619,6 @@
           "value": 6.970980000000001,
           "$source": "signalk-victron-ble.D0:5B:3A:98:8A:90",
           "timestamp": "2025-08-02T19:49:24.523778Z"
->>>>>>> 7dd96537
         },
         "voltage": {
           "meta": {
@@ -743,11 +627,7 @@
           },
           "value": 13.38,
           "$source": "signalk-victron-ble.D0:5B:3A:98:8A:90",
-<<<<<<< HEAD
-          "timestamp": "2025-08-02T19:39:23.514780Z"
-=======
           "timestamp": "2025-08-02T19:49:24.523778Z"
->>>>>>> 7dd96537
         }
       }
     }
